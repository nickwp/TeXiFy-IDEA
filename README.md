# TeXiFy-IDEA
LaTeX support for the IntelliJ Platform by [JetBrains](https://www.jetbrains.com/).

Create the most beautiful LaTeX documents with the user friendliness of the IntelliJ platform.
This plugin adds the tools to make creating LaTeX documents a breeze. We are currently doing our best to develop the plugin.
Feel free to share your ideas and contributions with us.
Please bear in mind that this is just a side project for us.

# Features

## Currently supported

### Run configurations
* Multiple 'compile' (run) configurations.
* Supported compilers: `pdfLaTeX`
* Seperate auxiliary files from output (only supported for `MiKTeX`).
* Dynamically detect what runtime configuration to use based on the active file.

### Editor
* Autocompletion form a predefined list of commands.
* Commands defined in the project will also be added to the autocompletion list.
* Autocompletion of defined labels (using `\label`).
* Brace matching for `{}`, `[]`, `\[\]` and `$$`.
* Automatically inserts other half of `{}`, `[]`, `\[\]` and `$$`.
* Most math commands get replaced by their unicode representation using folding.
* Gutter icon to navigate to included files.
* Gutter icon to automatically compile the active file.
* Comment out lines.
* Code folding for environments.

### Syntax highlighting
Braces, 
Brackets, 
Optional parameters, 
Commands, 
Commands in inline math mode, 
Commands in display math mode, 
Comments, 
Inline math, 
Display math, 
and Stars.

### Structure view
* Shows sectioning, inclusions, labels and command definitions.
* Items can be sorted.
* Filters to add/remove items from view.
* Section numbering behind section items that takes `\setcounter` and `\addtocounter` into account.
* Included files also show their item tree in the overview.

### Templates
* Available file templates for `.tex`, `.sty` and `.cls` files. 

### User Interface
* Create new `.tex`, `.sty` and `.cls` files from the new file menu.

### Other
<<<<<<< HEAD
* Many fancy icons with the look and feel of the IntelliJ platform.
=======
* Fancy icons for `.tex`, `.sty` and `.cls` files and LaTeX modules.
>>>>>>> 5162919d

## In the works
* Document structure view [[structure-view](https://github.com/Ruben-Sten/TeXiFy-IDEA/tree/structure-view)].
* Jumping to source code of packages [[TeXiFy-IDEA-2](https://github.com/Ruben-Sten/TeXiFy-IDEA/tree/TeXiFy-IDEA-2)].
* Bibtex support [[bibtex](https://github.com/Ruben-Sten/TeXiFy-IDEA/tree/bibtex)].
* PDF viewer [[pdf-viewer](https://github.com/Ruben-Sten/TeXiFy-IDEA/tree/pdf-viewer)].
* Auto completion for references [[reference-completion](https://github.com/Ruben-Sten/TeXiFy-IDEA/tree/reference-completion)].
* Inspections [[inspection](https://github.com/Ruben-Sten/TeXiFy-IDEA/tree/inspection)].

## Planned
* Embedded (automatically updating) PDF viewer.
* Autocomplete for custom commands.
* Inspections.
* Bibliography file (`.bib`) support.
* Support for more LaTeX compilers.
* Menu items to insert LaTeX commands/templates for the forgetful.
* Easter eggs.

## How to build the project using IntelliJ
* Clone or download the project.
* Make a new project from existing sources, even if you used the option 'new project from version control'.
* Follow the instructions.
* In `TeXiFy-IDEA.iml` (in the root directory) change the module type to `PLUGIN_MODULE`.
* In Project Structure under Project, add a new project SDK, namely an IntelliJ Platform Plugin SDK.
* Select the (by default selected) IntelliJ directory if prompted.
* Under Project Structure - Modules - Plugin Deployment change the resources path to the correct path, `\path\to\TeXiFy-IDEA\resources`.
* Add a new run configuration of type Plugin (if you cannot make a new run configuration, restart some stuff or wait a bit).
* Mark the `resources` folder as resources root by right-clicking on it and selecting Mark Directory As - Resources, otherwise it won't find the great icons.
#### To run directly from source
* Run in debug mode, normal run may not work.
* To make a new project but also to open existing `.tex` files, use New Project - LaTeX.
* Compile a `.tex` file by clicking on the gutter icon next to `\begin{document}` or create a custom run configuration using the drop-down menu.
* After running the pdf is in the folder `out`.
* Pro tip: until there is an embedded pdf viewer use SumatraPDF which allows you to keep the file open while recompiling.
#### To build the plugin for use in IntelliJ
* Use Build - Prepare Plugin Module ...
* Add the plugin to IntelliJ using Settings - Plugins - Install plugin from disk.<|MERGE_RESOLUTION|>--- conflicted
+++ resolved
@@ -54,11 +54,7 @@
 * Create new `.tex`, `.sty` and `.cls` files from the new file menu.
 
 ### Other
-<<<<<<< HEAD
 * Many fancy icons with the look and feel of the IntelliJ platform.
-=======
-* Fancy icons for `.tex`, `.sty` and `.cls` files and LaTeX modules.
->>>>>>> 5162919d
 
 ## In the works
 * Document structure view [[structure-view](https://github.com/Ruben-Sten/TeXiFy-IDEA/tree/structure-view)].
