package nl.rubensten.texifyidea.editor

import com.intellij.codeInsight.editorActions.TypedHandlerDelegate
import com.intellij.openapi.editor.Editor
import com.intellij.openapi.project.Project
import com.intellij.psi.PsiComment
import com.intellij.psi.PsiElement
import com.intellij.psi.PsiFile
import com.intellij.psi.PsiWhiteSpace
import com.intellij.psi.impl.source.tree.LeafPsiElement
import nl.rubensten.texifyidea.file.LatexFileType
import nl.rubensten.texifyidea.psi.LatexEnvironmentContent
import nl.rubensten.texifyidea.psi.LatexMathContent
import nl.rubensten.texifyidea.psi.LatexNoMathContent
import nl.rubensten.texifyidea.psi.LatexNormalText
import nl.rubensten.texifyidea.psi.LatexTypes.*
import nl.rubensten.texifyidea.util.*
import java.util.regex.Pattern

/**
 * @author Ruben Schellekens
 */
open class UpDownAutoBracket : TypedHandlerDelegate() {

    companion object {

        /**
         * Symbols that denote wheter a {} block has to be inserted when having more than 1 character.
         */
        val INSERT_SYMBOLS = setOf("_", "^")

        /**
         * Matches the suffix that denotes that braces may not be inserted.
         */
        val INSERT_FORBIDDEN = Pattern.compile("^[\\s^_,.;%:$]$")!!
    }

    override fun charTyped(c: Char, project: Project?, editor: Editor, file: PsiFile): Result {
        if (file.fileType != LatexFileType.INSTANCE) {
            return Result.CONTINUE
        }

        // Find selected element.
        val caret = editor.caretModel
        val element = file.findElementAt(caret.offset - 1) ?: return Result.CONTINUE

        // Insert squiggly brackets.
        if (element is LatexNormalText) {
            handleNormalText(element, editor, c)
        }
        else {
            val normalText = findNormalText(element)
            if (normalText != null) {
                handleNormalText(normalText, editor, c)
            }
        }

        return Result.CONTINUE
    }

    private fun findNormalText(element: PsiElement): LatexNormalText? {
        return exit@ when (element) {
            is PsiWhiteSpace -> {
                // When the whitespace is the end of a math environment.
<<<<<<< HEAD
                val sibling = element.previousSiblingIgnoreWhitespace()
                if (sibling != null) {
                    if (sibling is LatexMathContent) {
                        val last = sibling.lastChildOfType(LatexNoMathContent::class)
                        return@exit last?.normalText ?: last?.firstChildOfType(LatexNormalText::class)
=======
                val sibling = element.previousSiblingIgnoreWhitespace() ?: return@exit element.parentOfType(LatexNormalText::class)
                when (sibling) {
                    is LatexMathContent, is LatexEnvironmentContent -> {
                        return@exit sibling.lastChildOfType(LatexNoMathContent::class)
                                ?.firstChildOfType(LatexNormalText::class)
>>>>>>> 455043f3
                    }
                    is LeafPsiElement -> {
                        return@exit sibling.parentOfType(LatexNormalText::class)
                    }
                    else -> {
                        return@exit sibling.firstChildOfType(LatexNormalText::class)
                    }
                }
            }
            is PsiComment -> {
                // When for some reason people want to insert it directly before a comment.
                val mother = element.previousSiblingIgnoreWhitespace() ?: return@exit null
                return@exit mother.lastChildOfType(LatexNormalText::class)
            }
            is LeafPsiElement -> {
                when (element.elementType) {
                    END_COMMAND, BEGIN_COMMAND, COMMAND_TOKEN -> {
                        // When it is followed by a LatexCommands or comment tokens.
                        val noMathContent = element.parent.parent ?: return@exit null
                        val sibling = noMathContent.previousSiblingIgnoreWhitespace() ?: return@exit null
                        return@exit sibling.firstChildOfType(LatexNormalText::class)
                    }
                    INLINE_MATH_END -> {
                        // At the end of inline math.
                        val mathContent = element.previousSiblingIgnoreWhitespace() as? LatexMathContent ?: return@exit null
                        val noMathContent = mathContent.lastChildOfType(LatexNoMathContent::class) ?: return@exit null
                        return@exit noMathContent.firstChildOfType(LatexNormalText::class)
                    }
                    else -> {
                        // When a character is inserted just before the close brace of a group/inline math end.
                        val content = element.prevSibling ?: return@exit null
                        return@exit content.firstChildOfType(LatexNormalText::class)
                    }
                }
            }
            else -> null
        }
    }

    private fun handleNormalText(normalText: LatexNormalText, editor: Editor, char: Char) {
        // Check if in math environment.
        if (!normalText.inMathContext()) {
            return
        }

        val text = normalText.text
        val offset = normalText.textOffset
        val caret = editor.caretModel
        val relative = caret.offset - normalText.textOffset

        if (relative < 3 || text.length < relative - 1) {
            return
        }

        // Only insert when a valid symbol has been typed.
        val afterSymbol = char.toString()
        if (INSERT_FORBIDDEN.matcher(afterSymbol).matches()) {
            return
        }

        // Check if the inserted symbol is eligible for brace insertion.
        val subSupSymbol = text.substring(relative - 3, relative - 2)
        if (!INSERT_SYMBOLS.contains(subSupSymbol)) {
            return
        }

        insert(offset + relative - 3, editor)
    }

    private fun insert(symbolOffset: Int, editor: Editor) {
        val document = editor.document
        document.insertString(symbolOffset + 1, "{")
        document.insertString(symbolOffset + 4, "}")
    }
}<|MERGE_RESOLUTION|>--- conflicted
+++ resolved
@@ -62,19 +62,11 @@
         return exit@ when (element) {
             is PsiWhiteSpace -> {
                 // When the whitespace is the end of a math environment.
-<<<<<<< HEAD
-                val sibling = element.previousSiblingIgnoreWhitespace()
-                if (sibling != null) {
-                    if (sibling is LatexMathContent) {
-                        val last = sibling.lastChildOfType(LatexNoMathContent::class)
-                        return@exit last?.normalText ?: last?.firstChildOfType(LatexNormalText::class)
-=======
                 val sibling = element.previousSiblingIgnoreWhitespace() ?: return@exit element.parentOfType(LatexNormalText::class)
                 when (sibling) {
                     is LatexMathContent, is LatexEnvironmentContent -> {
                         return@exit sibling.lastChildOfType(LatexNoMathContent::class)
                                 ?.firstChildOfType(LatexNormalText::class)
->>>>>>> 455043f3
                     }
                     is LeafPsiElement -> {
                         return@exit sibling.parentOfType(LatexNormalText::class)
