--- conflicted
+++ resolved
@@ -229,11 +229,8 @@
     WIDETILDE("widetilde", required("text"));
 
     private static final Map<String, LatexMathCommand> lookup = new HashMap<>();
-<<<<<<< HEAD
     private static final Map<String, LatexMathCommand> lookupUnicode = new HashMap<>();
 
-=======
->>>>>>> 01a30336
     static {
         for (LatexMathCommand command : LatexMathCommand.values()) {
             lookup.put(command.getCommand(), command);
