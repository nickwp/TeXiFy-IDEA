package nl.rubensten.texifyidea.lang

/**
 * @author Ruben Schellekens
 */
<<<<<<< HEAD
enum class Environment(
        vararg val arguments: Argument = emptyArray(),
        val envName: String,
        val initialContents: String = "",
        val context: Context = Context.NORMAL,
        val `package`: Package = Package.DEFAULT
) : Dependend {

    // Vanilla LaTeX
    ABSTRACT(envName = "abstract"),
    ALLTT(envName = "alltt"),
    CENTER(envName = "center"),
    DESCRIPTION(envName = "description", initialContents = "\\item"),
    DISPLAYMATH(envName = "displaymath", context = Context.MATH),
    DOCUMENT(envName = "document"),
    ENUMERATE(envName = "enumerate", initialContents = "\\item "),
    EQUATION(envName = "equation", context = Context.MATH),
    EQUATION_STAR(envName = "equation*", context = Context.MATH),
    FIGURE(envName = "figure", arguments = OptionalArgument("placement")),
    FIGURE_STAR(envName = "figure*", arguments = OptionalArgument("placement")),
    FILECONTENTS(envName = "filecontents"),
    FILECONTENTS_STAR(envName = "filecontents*"),
    FLUSHLEFT(envName = "flushleft"),
    FLUSHRIGHT(envName = "flushright"),
    FOOTNOTESIZE(envName = "footnotesize"),
    HUGE(envName = "huge"),
    CAPITAL_HUGE(envName = "Huge"),
    ITEMIZE(envName = "itemize", initialContents = "\\item "),
    LARGE(envName = "large"),
    CAPITAL_LARGE(envName = "Large"),
    SCREAMING_LARGE(envName = "LARGE"),
    LIST(RequiredArgument("label"), RequiredArgument("spacing"), envName = "list"),
    LRBOX(envName = "lrbox"),
    MATH(envName = "math"),
    MINIPAGE(OptionalArgument("position"), RequiredArgument("width"), envName = "minipage"),
    NORMALSIZE(envName = "normalsize"),
    QUOTATION(envName = "quotation"),
    QUOTE(envName = "quote"),
    SCRIPTSIZE(envName = "scriptsize"),
    SMALL(envName = "small"),
    TABBING(envName = "tabbing"),
    TABLE(envName = "table", arguments = OptionalArgument("placement")),
    TABLE_STAR(envName = "table*", arguments = OptionalArgument("placement")),
    TABULAR(OptionalArgument("pos"), RequiredArgument("cols"), envName = "tabular"),
    TABULAR_STAR(RequiredArgument("width"), OptionalArgument("pos"), RequiredArgument("cols"), envName = "tabular*"),
    THEBIBLIOGRAPHY(envName = "thebibliography", arguments = RequiredArgument("widestlabel")),
    THEINDEX(envName = "theindex"),
    THEOREM(envName = "theorem", arguments = OptionalArgument("optional")),
    TINY(envName = "tiny"),
    TITLEPAGE(envName = "titlepage"),
    TRIVLIST(envName = "trivlist"),
    VERBATIM(envName = "verbatim"),
    VERBATIM_STAR(envName = "verbatim*"),
    VERSE(envName = "verse"),

    // amsmath
    ALIGN(envName = "align", context = Context.MATH, `package` = Package.AMSMATH),
    ALIGN_STAR(envName = "align*", context = Context.MATH, `package` = Package.AMSMATH),
    ALIGNAT(envName = "alignat", context = Context.MATH, `package` = Package.AMSMATH),
    ALIGNAT_STAR(envName = "alignat*", context = Context.MATH, `package` = Package.AMSMATH),
    FLALIGN(envName = "flalign", context = Context.MATH, `package` = Package.AMSMATH),
    FLALIGN_STAR(envName = "flalign*", context = Context.MATH, `package` = Package.AMSMATH),
    GATHER(envName = "gather", context = Context.MATH, `package` = Package.AMSMATH),
    GATHER_STAR(envName = "gather*", context = Context.MATH, `package` = Package.AMSMATH),
    MULTLINE(envName = "multline", context = Context.MATH, `package` = Package.AMSMATH),
    MULTLINE_STAR(envName = "multline*", context = Context.MATH, `package` = Package.AMSMATH),
    SPLIT(envName = "split", context = Context.MATH, `package` = Package.AMSMATH),
    SPLIT_STAR(envName = "split*", context = Context.MATH, `package` = Package.AMSMATH),
    CASES(envName = "cases", context = Context.MATH, `package` = Package.AMSMATH),

    // comment
    COMMENT(envName = "comment", context = Context.COMMENT, `package` = Package.COMMENT);
=======
interface Environment : Dependend {
>>>>>>> 0b805dc1

    companion object {

        /**
         * Looks up a default environment by the given name.
         *
         * @param environmentName
         *              The name of the environment object to get.
         * @return The [DefaultEnvironment] with the given name, or `null` when it couldn't
         * be found.
         */
        fun lookup(environmentName: String): Environment? {
            return DefaultEnvironment[environmentName]
        }

        /**
         * @see [lookup]
         */
        operator fun get(environmentName: String) = lookup(environmentName)
    }

    /**
     * Get what type of context this enviroment has inside.
     */
    val context: Context

    /**
     * Get the contents that must be placed into the environment just after it has been
     * inserted using the auto complete.
     */
    val initialContents: String

    /**
     * Get the name of the environment.
     */
    val environmentName: String

    /**
     * Get all the environment myArguments.
     */
    val arguments: Array<out Argument>

    /**
     * @author Ruben Schellekens
     */
    enum class Context {
        NORMAL,
        MATH,
        COMMENT
    }
}<|MERGE_RESOLUTION|>--- conflicted
+++ resolved
@@ -3,82 +3,7 @@
 /**
  * @author Ruben Schellekens
  */
-<<<<<<< HEAD
-enum class Environment(
-        vararg val arguments: Argument = emptyArray(),
-        val envName: String,
-        val initialContents: String = "",
-        val context: Context = Context.NORMAL,
-        val `package`: Package = Package.DEFAULT
-) : Dependend {
-
-    // Vanilla LaTeX
-    ABSTRACT(envName = "abstract"),
-    ALLTT(envName = "alltt"),
-    CENTER(envName = "center"),
-    DESCRIPTION(envName = "description", initialContents = "\\item"),
-    DISPLAYMATH(envName = "displaymath", context = Context.MATH),
-    DOCUMENT(envName = "document"),
-    ENUMERATE(envName = "enumerate", initialContents = "\\item "),
-    EQUATION(envName = "equation", context = Context.MATH),
-    EQUATION_STAR(envName = "equation*", context = Context.MATH),
-    FIGURE(envName = "figure", arguments = OptionalArgument("placement")),
-    FIGURE_STAR(envName = "figure*", arguments = OptionalArgument("placement")),
-    FILECONTENTS(envName = "filecontents"),
-    FILECONTENTS_STAR(envName = "filecontents*"),
-    FLUSHLEFT(envName = "flushleft"),
-    FLUSHRIGHT(envName = "flushright"),
-    FOOTNOTESIZE(envName = "footnotesize"),
-    HUGE(envName = "huge"),
-    CAPITAL_HUGE(envName = "Huge"),
-    ITEMIZE(envName = "itemize", initialContents = "\\item "),
-    LARGE(envName = "large"),
-    CAPITAL_LARGE(envName = "Large"),
-    SCREAMING_LARGE(envName = "LARGE"),
-    LIST(RequiredArgument("label"), RequiredArgument("spacing"), envName = "list"),
-    LRBOX(envName = "lrbox"),
-    MATH(envName = "math"),
-    MINIPAGE(OptionalArgument("position"), RequiredArgument("width"), envName = "minipage"),
-    NORMALSIZE(envName = "normalsize"),
-    QUOTATION(envName = "quotation"),
-    QUOTE(envName = "quote"),
-    SCRIPTSIZE(envName = "scriptsize"),
-    SMALL(envName = "small"),
-    TABBING(envName = "tabbing"),
-    TABLE(envName = "table", arguments = OptionalArgument("placement")),
-    TABLE_STAR(envName = "table*", arguments = OptionalArgument("placement")),
-    TABULAR(OptionalArgument("pos"), RequiredArgument("cols"), envName = "tabular"),
-    TABULAR_STAR(RequiredArgument("width"), OptionalArgument("pos"), RequiredArgument("cols"), envName = "tabular*"),
-    THEBIBLIOGRAPHY(envName = "thebibliography", arguments = RequiredArgument("widestlabel")),
-    THEINDEX(envName = "theindex"),
-    THEOREM(envName = "theorem", arguments = OptionalArgument("optional")),
-    TINY(envName = "tiny"),
-    TITLEPAGE(envName = "titlepage"),
-    TRIVLIST(envName = "trivlist"),
-    VERBATIM(envName = "verbatim"),
-    VERBATIM_STAR(envName = "verbatim*"),
-    VERSE(envName = "verse"),
-
-    // amsmath
-    ALIGN(envName = "align", context = Context.MATH, `package` = Package.AMSMATH),
-    ALIGN_STAR(envName = "align*", context = Context.MATH, `package` = Package.AMSMATH),
-    ALIGNAT(envName = "alignat", context = Context.MATH, `package` = Package.AMSMATH),
-    ALIGNAT_STAR(envName = "alignat*", context = Context.MATH, `package` = Package.AMSMATH),
-    FLALIGN(envName = "flalign", context = Context.MATH, `package` = Package.AMSMATH),
-    FLALIGN_STAR(envName = "flalign*", context = Context.MATH, `package` = Package.AMSMATH),
-    GATHER(envName = "gather", context = Context.MATH, `package` = Package.AMSMATH),
-    GATHER_STAR(envName = "gather*", context = Context.MATH, `package` = Package.AMSMATH),
-    MULTLINE(envName = "multline", context = Context.MATH, `package` = Package.AMSMATH),
-    MULTLINE_STAR(envName = "multline*", context = Context.MATH, `package` = Package.AMSMATH),
-    SPLIT(envName = "split", context = Context.MATH, `package` = Package.AMSMATH),
-    SPLIT_STAR(envName = "split*", context = Context.MATH, `package` = Package.AMSMATH),
-    CASES(envName = "cases", context = Context.MATH, `package` = Package.AMSMATH),
-
-    // comment
-    COMMENT(envName = "comment", context = Context.COMMENT, `package` = Package.COMMENT);
-=======
 interface Environment : Dependend {
->>>>>>> 0b805dc1
 
     companion object {
 
