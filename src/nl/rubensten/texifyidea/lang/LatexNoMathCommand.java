package nl.rubensten.texifyidea.lang;

import org.jetbrains.annotations.NotNull;

import nl.rubensten.texifyidea.lang.Argument.Type;

import java.util.*;
import java.util.stream.Stream;

import static nl.rubensten.texifyidea.lang.Package.*;

/**
 * @author Ruben Schellekens, Sten Wessel
 */
public enum LatexNoMathCommand implements LatexCommand {

    ADDTOCOUNTER("addtocounter", required("countername"), required("value")),
    A_RING("aa", "å"),
    CAPITAL_A_RING("AA", "Å"),
    AE("ae", "æ"),
    CAPITAL_AE("AE", "Æ"),
    APPENDIX("appendix"),
    AUTHOR("author", requiredText("name")),
    BEGIN("begin", required("environment")),
    END("end", required("environment")),
    ENSUREMATH("ensuremath", required("text")),
    BASELINESKIP("baselineskip"),
    BASELINESTRETCH("baselinestretch "),
    BFSERIES("bfseries"),
    BIBITEM("bibitem", optional("label"), required("citekey")),
    BIBLIOGRAPHYSTYLE("bibliographystyle", required("style")),
    BIBLIOGRAPHY("bibliography", new RequiredFileArgument("bibliographyfile", "bib")),
    BIGSKIP("bigskip"),
    BOLDMATH("boldmath"),
    CAPTION("caption", optional("shorttext"), requiredText("text")),
    CHAPTER("chapter", optional("shorttitle"), requiredText("title")),
    CHAPTER_STAR("chapter*", requiredText("title")),
    CITE("cite", optional("extratext"), required("keys")),
    CLEARDOUBLEPAGE("cleardoublepage"),
    CLEARPAGE("clearpage"),
    COLUMNSEP("columnsep "),
    COLUMNWIDTH("columnwidth"),
    CONTENTSLINE("contentsline", required("type"), requiredText("text"), required("page")),
    CONTENTSNAME("contentsname", required("name")),
    DATE("date", requiredText("text")),
    DEF("def"),
    DOCUMENTCLASS("documentclass", optional("options"), required("class")),
    DOTFILL("dotfill"),
    EM("em"),
    EMPH("emph", requiredText("text")),
    ENLARGETHISPAGE("enlargethispage", required("size")),
    ENLARGETHISPAGE_STAR("enlargethispage*", required("size")),
    EVENSIDEMARGIN("evensidemargin"),
    FAMILY("family"),
    FBOX("fbox", requiredText("text")),
    FIGURENAME("figurename", requiredText("name")),
    FLQ("flq", "‹"),
    FLQQ("flqq", "«"),
    FLUSHBOTTOM("flushbottom"),
    FLUSHLEFT("flushleft"),
    FLUSHRIGHT("flushright"),
    FONTENCODING("fontencoding", required("enc")),
    FONTFAMILY("fontfamily", required("family")),
    FONTSERIES("fontseries", required("series")),
    FONTSHAPE("fontshape", required("shape")),
    FONTSIZE("fontsize", required("size"), required("skip")),
    FOOTNOTESIZE("footnotesize"),
    FOOTNOTETEXT("footnotetext", optional("number"), requiredText("text")),
    FOOTNOTE("footnote", optional("number"), requiredText("text")),
    FRAMEBOX("framebox", optional("width"), optional("pos"), optionalText("text")),
    FRAME("frame", requiredText("text")),
    FRQ("frq", "›"),
    FRQQ("frqq", "»"),
    GLOSSARYENTRY("glossaryentry", requiredText("text"), required("pagenum")),
    GLOSSARY("glossary", requiredText("text")),
    GLQ("glq", ","),
    GLQQ("glqq", "„"),
    GRQ("grq", "‘"),
    GRQQ("grqq", "“"),
    GUILLEMOTLEFT("guillemotleft", FONTENC.with("T1"), "«"),
    GUILLEMOTRIGHT("guillemotright", FONTENC.with("T1"), "»"),
    HFILL("hfill"),
    HRULE("hrule"),
    HRULEFILL("hrulefill"),
    HSPACE("hspace", required("length")),
    HSPACE_STAR("hspace*", required("length")),
    HSS("hss"),
    HUGE("huge"),
    CAPITAL_HUGE("Huge"),
    HYPHENATION("hyphenation", requiredText("words")),
    I("i", "i (dotless)"),
    INCLUDE("include", new RequiredFileArgument("sourcefile", "tex")),
    INPUT("input", new RequiredFileArgument("sourcefile", "tex")),
    INCLUDEGRAPHICS("includegraphics", GRAPHICX, optional("key-val-list"), new RequiredFileArgument("imagefile", "pdf", "png", "jpg", "eps")),
    INCLUDEONLY("includeonly", new RequiredFileArgument("sourcefile", "tex")),
    INDEXNAME("indexname", required("name")),
    INDEXSPACE("indexspace"),
    INDEX("intex", required("entry")),
    ITEM("item", optional("label")),
    ITSHAPE("itshape"),
    LABEL("label", required("key")),
    LARGE("large"),
    CAPITAL_LARGE("Large"),
    SCREAMING_LARGE("LARGE"),
    LATEX("LaTeX", "LaTeX"),
    LATEXE("LaTeXe", "LaTeX2ε"),
    LDOTS("ldots", "…"),
    LEFTEQN("lefteqn"),
    LET("let"),
    LINEBREAK("linebreak", optional("number")),
    LINETHICKNESS("linethickness", required("dimension")),
    LINEWIDTH("linewidth"),
    LISTFIGURENAME("listfigurename", requiredText("name")),
    LISTFILES("listfiles"),
    LISTOFFIGURES("listoffigures"),
    LISTOFTABLES("listoftables"),
    LISTTABLENAME("listtablename", requiredText("name")),
    MAKEATLETTER("makeatletter"),
    MAKEATOTHER("makeatother"),
    MAKEGLOSSARY("makeglossary"),
    MAKEINDEX("makeindex"),
    MAKELABEL("makelabel"),
    MAKELABELS("makelabels", required("number")),
    MAKETITLE("maketitle"),
    MBOX("mbox", required("text")),
    MEDSKIP("medskip"),
    MULTICOLUMN("multicolumn", required("cols"), required("pos"), requiredText("text")),
    NEWLABEL("newlabel"),
    NEWLENGTH("newlength", required("length")),
    NEWLINE("newline"),
    NEWPAGE("newpage"),
    NEWTHEOREM("newtheorem", required("envname"), optional("numberedlike"), requiredText("caption"), optional("within")),
    NEWTHEOREM_STAR("newtheorem*", required("envname"), requiredText("caption")),
    NOCITE("nocite", required("keys")),
    NOFILES("nofiles"),
    NOLINEBREAK("nolinebreak", optional("number")),
    NONUMBER("nonumber"),
    NOPAGEBREAK("nopagebreak", optional("number")),
    NORMALCOLOR("normalcolor"),
    NORMALFONT("normalfont"),
    NORMALSIZE("normalsize"),
    OE("oe", "œ"),
    CAPITAL_OE("OE", "Œ"),
    ODDSIDEMARGIN("oddsidemargin"),
    ONECOLUMN("onecolumn"),
    PAGEBREAK("pagebreak", optional("number")),
    PAGENAME("pagename"),
    PAGENUMBERING("pagenumbering", required("numstyle")),
    PAGEREF("pageref", required("label")),
    PAGESTYLE("pagestyle", required("style")),
    PAGETOTAL("pagetotal"),
    PAPERWIDTH("paperwidth"),
    PAPERHEIGHT("paperheight"),
    PARAGRAPH("paragraph", optionalText("shorttitle"), requiredText("title")),
    PARAGRAPH_STAR("paragraph*", requiredText("title")),
    PARAGRAPHMARK("paragraphmark"),
    PARBOX("parbox", optional("pos"), required("width"), requiredText("text")),
    PARINDENT("parindent"),
    PARSKIP("parskip"),
    PART("part", optionalText("shorttitle"), requiredText("title")),
    PART_STAR("part*", requiredText("title")),
    PARTNAME("partname", requiredText("name")),
    PDFINFO("pdfinfo", requiredText("info")),
    POUNDS("pounds", "£"),
    PRINTINDEX("printindex"),
    R("r", "˚ (accent)"),
    REF("ref", required("label")),
    REFNAME("refname", requiredText("name")),
    RIGHTHYPHENMIN("righthyphenmin"),
    RIGHTMARGIN("rightmargin"),
    RIGHTMARK("rightmark"),
    RMFAMILY("rmfamily"),
    ROMAN("roman", required("counter")),
    ROTATEBOX("rotatebox", GRAPHICX, optional("key-val-list"), required("degrees"), requiredText("text")),
    CAPITAL_ROBAN("Roman", required("counter")),
    RULE("rule", optional("line"), required("width"), required("thickness")),
    SAMEPAGE("samepage"),
    SBOX("sbox", required("cmd"), required("length")),
    SCRIPTSIZE("scriptsize"),
    SCSHAPE("scshape"),
    SECTION("section", optionalText("shorttitle"), requiredText("title")),
    SECTION_STAR("section", requiredText("title")),
    SELECTFONT("selectfont"),
    SETCOUNTER("setcounter", required("countername"), required("value")),
    SETLENGTH("setlength", required("cmd"), required("length")),
    SFFAMILY("sffamily"),
    SHORTSTACK("shortstack", optional("pos"), requiredText("text")),
    SLSHAPE("slshape"),
    SMALL("small"),
    SMALLSKIP("smallskip"),
    SMASH("smash"),
    SOUT("sout", ULEM, requiredText("strikethroughtext")),
    SPACE("space"),
    STEPCOUNTER("stepcounter", required("counter")),
    STOP("stop"),
    STRETCH("stretch", required("factor")),
    SUBITEM("subitem"),
    SUBPARAGRAPH("subparagraph", optionalText("shorttitle"), requiredText("title")),
    SUBPARAGRAPH_STAR("subparagraph*", requiredText("title")),
    SUBPARAGRAPHMARK("subparagraphmark", required("code")),
    SUBSECTION("subsection", optionalText("shorttitle"), requiredText("title")),
    SUBSECTION_STAR("subsection*", requiredText("title")),
    SUBSECTIONMARK("subsectionmark", required("code")),
    SUBSUBITEM("subsubitem"),
    SUBSUBSECTION("subsubsection", optionalText("shorttitle"), requiredText("title")),
    SUBSUBSECTION_STAR("subsubsection*", requiredText("title")),
    SUBSUBSECTIONMARK("subsubsectionmark", required("code")),
    SUPPRESSFLOATS("suppressfloats", optional("placement")),
    SYMBOL("symbol", required("n")),
    TABCOLSEP("tabcolsep"),
    TABLENAME("tablename", requiredText("name")),
    TABLEOFCONTENTS("tableofcontents"),
    TEXTASCIICIRCUM("textasciicircum", "^"),
    TEXTASCIITILDE("textasciitilde", "~"),
    TEXTASTERISKCENTERED("textasciicentered", "⁎"),
    TEXTBACKSLASH("textbackslash", "\\"),
    TEXTBAR("textbar", "|"),
    TEXTBF("textbf", requiredText("text")),
    TEXTBRACELEFT("textbraceleft", "{"),
    TEXTBRACERIGHT("textbraceright", "}"),
    TEXTBULLET("textbullet", "•"),
    TEXTCIRCLED("textcircled", required("text")),
    TEXTCOPYRIGHT("textcopyright", "©"),
    TEXTDAGGER("textdagger", "†"),
    TEXTDAGGERDBL("textdaggerdbl", "‡"),
    TEXTDOLLAR("textdollar", "$"),
    TEXTELLIPSIS("textellipsis", "…"),
    TEXTEMDASH("textemdash", "—"),
    TEXTENDASH("textendash", "–"),
    TEXTEXCLAMDOWN("textexclamdown", "¡"),
    TEXTGREATER("textgreater", ">"),
    TEXTHEIGHT("textheight"),
    TEXTIT("textit", requiredText("text")),
    TEXTLESS("textless"),
    TEXTMD("textmd", requiredText("text")),
    TEXTNORMAL("textnormal"),
    TEXTPARAGRAPH("textparagraph"),
    TEXTPERIODCENTERED("textperiodcentered", "·"),
    TEXTQUESTIONDOWN("textquestiondown", "¿"),
    TEXTQUOTEDBLLEFT("textquotedblleft", "“"),
    TEXTQUOTEDBLRIGHT("textquotedblright", "”"),
    TEXTQUOTELEFT("textquoteleft", "‘"),
    TEXTQUOTERIGHT("textquoteright", "’"),
    TEXTREGISTERED("textregistered", "®"),
    TEXTRM("textrm", requiredText("text")),
    TEXTSC("textsc", requiredText("textsc")),
    TEXTSECTION("textsection", "§"),
    TEXTSF("textsf", requiredText("text")),
    TEXTSL("textsl", requiredText("text")),
    TEXTSTERLING("textsterling", "£"),
    TEXTSUBSCRIPT("textsubscript", requiredText("text")),
    TEXTSUPERSCRIPT("textsuperscript", requiredText("text")),
    TEXTTRADEMARK("texttrademark", "™"),
    TEXTTT("texttt", requiredText("text")),
    TEXTUNDERSCORE("textunderscore", "_"),
    TEXTUP("textup", requiredText("text")),
    TEXTVISIBLESPACE("textvisiblespace", "␣"),
    TEXTWIDTH("textwidth"),
    THANKS("thanks", requiredText("to")),
    THICKLINES("thicklines"),
    THINLINES("thinlines"),
    THISPAGESTYLE("thispagestyle", required("style")),
    TIME("time"),
    TINY("tiny"),
    TITLE("title", requiredText("text")),
    TODAY("today"),
    TOPMARGIN("topmargin"),
    TTFAMILY("ttfamily"),
    TWOCOLUMN("twocolumn", optionalText("text")),
    UNBOLDMATH("unboldmath"),
    UNDERLINE("underline", requiredText("text")),
    UNITLENGTH("unitlength"),
    UPSHAPE("upshape"),
    USEPACKAGE("usepackage", optional("options"), required("package")),
    VDOTS("vdots", "⋮"),
    VLINE("vline"),
    VSPACE("vspace", required("length")),
    VSPACE_STAR("vspace*", required("length")),
    WIDTH("width"),

    /*
     *  New definitions
     */
    NEWCOMMAND("newcommand",
            required("cmd"), optional("args"),
            optional("default"), requiredText("def")),
    NEWCOMMAND_STAR("newcommand*", required("cmd"),
            optional("args"), optional("default"),
            requiredText("def")),
    PROVIDECOMMAND("providecommand", required("cmd"),
            optional("args"), optional("default"),
            requiredText("def")),
    PROVIDECOMMAND_STAR("providecommand*", required("cmd"),
            optional("args"), optional("default"),
            requiredText("def")),
    RENEWCOMMAND("renewcommand", required("cmd"),
            optional("args"), optional("default"),
            requiredText("def")),
    RENEWCOMMAND_STAR("renewcommand*", required("cmd"),
            optional("args"), optional("default"),
            requiredText("def")),
    NEWENVIRONMENT("newenvironment", required("name"),
            optional("args"), optional("default"),
            requiredText("begdef"), requiredText("enddef")),
    RENEWENVIRONMENT("renewenvironment", required("name"),
            optional("args"), optional("default"),
            requiredText("begdef"), requiredText("enddef")),;

    private static final Map<String, LatexNoMathCommand> lookup = new HashMap<>();
<<<<<<< HEAD
    private static final Map<String, LatexNoMathCommand> lookupUnicode = new HashMap<>();

=======
>>>>>>> 01a30336
    static {
        for (LatexNoMathCommand command : LatexNoMathCommand.values()) {
            lookup.put(command.getCommand(), command);
            if (command.display != null) {
                lookupUnicode.putIfAbsent(command.display, command);
            }
        }
    }

    private final String command;
    private final Package thePackage;
    private final Argument[] arguments;
    private final String display;

    LatexNoMathCommand(String command, Package thePackage, String display, Argument... arguments) {
        this.command = command;
        this.thePackage = thePackage;
        this.arguments = arguments;
        this.display = display;
    }

    LatexNoMathCommand(String command, Package thePackage, Argument... arguments) {
        this(command, thePackage, null, arguments);
    }

    LatexNoMathCommand(String command, String display, Argument... arguments) {
        this(command, DEFAULT, display, arguments);
    }

    LatexNoMathCommand(String command, Argument... arguments) {
        this(command, DEFAULT, arguments);
    }

    public static Optional<LatexNoMathCommand> get(String command) {
        return Optional.ofNullable(lookup.get(command));
    }

    private static RequiredArgument required(String name) {
        return new RequiredArgument(name);
    }

    private static RequiredArgument requiredText(String name) {
        return new RequiredArgument(name, Type.TEXT);
    }

    private static OptionalArgument optional(String name) {
        return new OptionalArgument(name);
    }

    private static OptionalArgument optionalText(String name) {
        return new OptionalArgument(name, Type.TEXT);
    }

    public String getCommand() {
        return command;
    }

    public String getCommandDisplay() {
        return "\\" + command;
    }

    public Argument[] getArguments() {
        return arguments;
    }

    public <T extends Argument> List<T> getArgumentsOf(Class<T> clazz) {
        List<T> requiredArguments = new ArrayList<>();

        for (Argument argument : arguments) {
            if (clazz.isAssignableFrom(argument.getClass())) {
                requiredArguments.add((T)argument);
            }
        }

        return requiredArguments;
    }

    public String getArgumentsDisplay() {
        StringBuilder sb = new StringBuilder();
        for (Argument arg : arguments) {
            sb.append(arg.toString());
        }

        return sb.toString();
    }

    public String getDisplay() {
        return display;
    }

    @NotNull
    public Package getPackage() {
        return thePackage;
    }

    /**
     * Checks whether {@code {}} must be automatically inserted in the auto complete.
     *
     * @return {@code true} to insert automatically, {@code false} not to insert.
     */
    public boolean autoInsertRequired() {
        return Stream.of(arguments).filter(arg -> arg instanceof RequiredArgument).count() >= 1;
    }
}<|MERGE_RESOLUTION|>--- conflicted
+++ resolved
@@ -307,11 +307,8 @@
             requiredText("begdef"), requiredText("enddef")),;
 
     private static final Map<String, LatexNoMathCommand> lookup = new HashMap<>();
-<<<<<<< HEAD
     private static final Map<String, LatexNoMathCommand> lookupUnicode = new HashMap<>();
 
-=======
->>>>>>> 01a30336
     static {
         for (LatexNoMathCommand command : LatexNoMathCommand.values()) {
             lookup.put(command.getCommand(), command);
