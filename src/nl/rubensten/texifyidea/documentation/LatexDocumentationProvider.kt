package nl.rubensten.texifyidea.documentation

import com.intellij.lang.documentation.DocumentationProvider
import com.intellij.psi.PsiElement
import com.intellij.psi.PsiManager
import nl.rubensten.texifyidea.psi.BibtexId
import nl.rubensten.texifyidea.psi.LatexCommands

/**
 * @author Sten Wessel
 */
<<<<<<< HEAD
open class LatexDocumentationProvider : AbstractDocumentationProvider() {

    companion object {

        private val PACKAGE_COMMANDS = setOf("\\usepackage", "\\RequirePackage")
    }

    override fun getQuickNavigateInfo(element: PsiElement?, originalElement: PsiElement?): String? {
        if (element is LatexCommands) {
            if ("\\label" == element.name) {
                val label = element.requiredParameters[0]
                val file = element.containingFile.name
                val line = 1 + StringUtil.offsetToLineNumber(element.containingFile.text, element.textOffset)  // Because line numbers do start at 1

                return "Go to declaration of label '$label' [$file:$line]"
            }
        }

        return null
    }

    override fun getUrlFor(element: PsiElement?, originalElement: PsiElement?): List<String>? {
        if (element !is LatexCommands) {
            return null
        }

        // Special case for package inclusion commands
        if (element.name in PACKAGE_COMMANDS) {
            val pkg = element.requiredParameters.getOrNull(0) ?: return null
            return runTexdoc(Package(pkg))
        }
=======
class LatexDocumentationProvider : DocumentationProvider {
>>>>>>> a6a63290

    override fun getQuickNavigateInfo(psiElement: PsiElement?, originalElement: PsiElement?) = when (psiElement) {
        is LatexCommands -> LabelDeclarationLabel(psiElement).makeLabel()
        is BibtexId -> IdDeclarationLabel(psiElement).makeLabel()
        else -> null
    }

    override fun getUrlFor(psiElement: PsiElement?, originalElement: PsiElement?) = null

    override fun generateDoc(psiElement: PsiElement?, originalElement: PsiElement?) = null

    override fun getDocumentationElementForLookupItem(psiManager: PsiManager?, o: Any?, psiElement: PsiElement?) = null

    override fun getDocumentationElementForLink(psiManager: PsiManager?, s: String?, psiElement: PsiElement?) = null
}<|MERGE_RESOLUTION|>--- conflicted
+++ resolved
@@ -3,32 +3,28 @@
 import com.intellij.lang.documentation.DocumentationProvider
 import com.intellij.psi.PsiElement
 import com.intellij.psi.PsiManager
+import nl.rubensten.texifyidea.lang.LatexCommand
+import nl.rubensten.texifyidea.lang.Package
 import nl.rubensten.texifyidea.psi.BibtexId
 import nl.rubensten.texifyidea.psi.LatexCommands
+import java.io.IOException
+import java.io.InputStream
 
 /**
+ *
  * @author Sten Wessel
  */
-<<<<<<< HEAD
-open class LatexDocumentationProvider : AbstractDocumentationProvider() {
+class LatexDocumentationProvider : DocumentationProvider {
 
     companion object {
 
         private val PACKAGE_COMMANDS = setOf("\\usepackage", "\\RequirePackage")
     }
 
-    override fun getQuickNavigateInfo(element: PsiElement?, originalElement: PsiElement?): String? {
-        if (element is LatexCommands) {
-            if ("\\label" == element.name) {
-                val label = element.requiredParameters[0]
-                val file = element.containingFile.name
-                val line = 1 + StringUtil.offsetToLineNumber(element.containingFile.text, element.textOffset)  // Because line numbers do start at 1
-
-                return "Go to declaration of label '$label' [$file:$line]"
-            }
-        }
-
-        return null
+    override fun getQuickNavigateInfo(psiElement: PsiElement?, originalElement: PsiElement?) = when (psiElement) {
+        is LatexCommands -> LabelDeclarationLabel(psiElement).makeLabel()
+        is BibtexId -> IdDeclarationLabel(psiElement).makeLabel()
+        else -> null
     }
 
     override fun getUrlFor(element: PsiElement?, originalElement: PsiElement?): List<String>? {
@@ -41,21 +37,47 @@
             val pkg = element.requiredParameters.getOrNull(0) ?: return null
             return runTexdoc(Package(pkg))
         }
-=======
-class LatexDocumentationProvider : DocumentationProvider {
->>>>>>> a6a63290
 
-    override fun getQuickNavigateInfo(psiElement: PsiElement?, originalElement: PsiElement?) = when (psiElement) {
-        is LatexCommands -> LabelDeclarationLabel(psiElement).makeLabel()
-        is BibtexId -> IdDeclarationLabel(psiElement).makeLabel()
-        else -> null
+        val command: LatexCommand = LatexCommand.lookup(element) ?: return null
+
+        return runTexdoc(command.dependency)
     }
 
-    override fun getUrlFor(psiElement: PsiElement?, originalElement: PsiElement?) = null
+    override fun generateDoc(element: PsiElement?, originalElement: PsiElement?): String? {
+        val urls = getUrlFor(element, originalElement) ?: return null
 
-    override fun generateDoc(psiElement: PsiElement?, originalElement: PsiElement?) = null
+        if (urls.isEmpty()) {
+            return null
+        }
+
+        val sb = StringBuilder("<h3>External package documentation</h3>")
+        for (url in urls) {
+            sb.append("<a href=\"file:///$url\">$url</a><br/>")
+        }
+
+        return sb.toString()
+    }
 
     override fun getDocumentationElementForLookupItem(psiManager: PsiManager?, o: Any?, psiElement: PsiElement?) = null
 
     override fun getDocumentationElementForLink(psiManager: PsiManager?, s: String?, psiElement: PsiElement?) = null
+
+    private fun runTexdoc(pkg: Package): List<String> {
+        val name = if (pkg == Package.DEFAULT) "source2e" else pkg.name
+
+        val stream: InputStream
+        try {
+            stream = Runtime.getRuntime().exec("texdoc -l $name").inputStream
+        } catch (e: IOException) {
+            return emptyList()
+        }
+
+        val lines = stream.bufferedReader().use { it.readLines() }
+
+        return if (lines.getOrNull(0)?.endsWith("could not be found.") == true) {
+             emptyList()
+        } else {
+            lines
+        }
+    }
 }