package nl.rubensten.texifyidea.action.group;

import com.intellij.openapi.actionSystem.AnActionEvent;
import com.intellij.openapi.actionSystem.DataContext;
import com.intellij.openapi.actionSystem.DefaultActionGroup;
import nl.rubensten.texifyidea.TexifyIcons;
<<<<<<< HEAD
//import nl.rubensten.texifyidea.run.SumatraConversation;
=======
import nl.rubensten.texifyidea.run.SumatraConversationKt;
>>>>>>> f227502e

/**
 * @author Ruben Schellekens, Sten Wessel
 */
public class SumatraActionGroup extends DefaultActionGroup {

    @Override
    public boolean canBePerformed(DataContext context) {
<<<<<<< HEAD
        return  false; //SumatraConversation.isAvailable;
=======
        return SumatraConversationKt.isSumatraAvailable();
>>>>>>> f227502e
    }

    @Override
    public boolean hideIfNoVisibleChildren() {
        return true;
    }

    @Override
    public void update(AnActionEvent event) {
        super.update(event);
        event.getPresentation().setIcon(TexifyIcons.SUMATRA);
    }
}<|MERGE_RESOLUTION|>--- conflicted
+++ resolved
@@ -4,11 +4,7 @@
 import com.intellij.openapi.actionSystem.DataContext;
 import com.intellij.openapi.actionSystem.DefaultActionGroup;
 import nl.rubensten.texifyidea.TexifyIcons;
-<<<<<<< HEAD
-//import nl.rubensten.texifyidea.run.SumatraConversation;
-=======
-import nl.rubensten.texifyidea.run.SumatraConversationKt;
->>>>>>> f227502e
+//import nl.rubensten.texifyidea.run.SumatraConversationKt;
 
 /**
  * @author Ruben Schellekens, Sten Wessel
@@ -17,11 +13,7 @@
 
     @Override
     public boolean canBePerformed(DataContext context) {
-<<<<<<< HEAD
-        return  false; //SumatraConversation.isAvailable;
-=======
-        return SumatraConversationKt.isSumatraAvailable();
->>>>>>> f227502e
+        return false; //SumatraConversationKt.isSumatraAvailable();
     }
 
     @Override
