--- conflicted
+++ resolved
@@ -18,11 +18,11 @@
      * Inserts a usepackage statement for the given package in a certain file.
      *
      * @param file
-     *              The file to add the usepackage statement to.
+     *          The file to add the usepackage statement to.
      * @param packageName
-     *              The name of the package to insert.
+     *          The name of the package to insert.
      * @param parameters
-     *              Parameters to add to the statement, `null` or empty string for no parameters.
+     *          Parameters to add to the statement, `null` or empty string for no parameters.
      */
     @JvmStatic
     fun insertUsepackage(document: Document, file: PsiFile, packageName: String,
@@ -65,18 +65,12 @@
     }
 
     /**
-     * Inserts a usepackage statement for the given package in a certain file when the package hasn't been included yet.
+     * Inserts a usepackage statement for the given package in a certain file.
      *
      * @param file
-<<<<<<< HEAD
-     *          The file to add the usepackage statement to.
+     *         The file to add the usepackage statement to.
      * @param pack
      *          The package to include.
-=======
-     *              The file to add the usepackage statement to.
-     * @param pack
-     *              The package to include.
->>>>>>> 0b805dc1
      */
     @JvmStatic
     fun insertUsepackage(file: PsiFile, pack: Package) {
