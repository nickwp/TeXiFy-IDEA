package nl.rubensten.texifyidea.util

import com.intellij.openapi.editor.Document
import com.intellij.openapi.util.text.StringUtil
import com.intellij.psi.PsiFile
import nl.rubensten.texifyidea.index.LatexCommandsIndex
import nl.rubensten.texifyidea.lang.Package
import nl.rubensten.texifyidea.psi.LatexCommands
import java.util.*
import kotlin.collections.ArrayList
import kotlin.collections.HashSet

/**
 * @author Ruben Schellekens
 */
object PackageUtils {

    /**
     * List containing all the packages that are available on CTAN.
     *
     * This is a static list for now, will be made dynamic (index CTAN programatically) in the future.
     */
    val CTAN_PACKAGE_NAMES: List<String> = javaClass
            .getResourceAsStream("/nl/rubensten/texifyidea/packages/package.list")
            .bufferedReader()
            .readLine()
            .split(";")
            .toList()

    private val PACKAGE_COMMANDS = setOf("\\usepackage", "\\RequirePackage")

    /**
     * Inserts a usepackage statement for the given package in a certain file.
     *
     * @param file
     *          The file to add the usepackage statement to.
     * @param packageName
     *          The name of the package to insert.
     * @param parameters
     *          Parameters to add to the statement, `null` or empty string for no parameters.
     */
    @JvmStatic
<<<<<<< HEAD
    fun insertUsepackage(document: Document, file: PsiFile, packageName: String,
                         parameters: String?) {
        val commands = LatexCommandsIndex.getIndexedCommands(file)
=======
    fun insertUsepackage(document: Document, file: PsiFile, packageName: String, parameters: String?) {
        val commands = LatexCommandsIndex.getIndexCommands(file)
>>>>>>> 4f4560ce

        val commandName = if (file.isStyleFile() || file.isClassFile()) "\\RequirePackage" else "\\usepackage"

        var last: LatexCommands? = null
        for (cmd in commands) {
            if (commandName == cmd.commandToken.text) {
                last = cmd
            }
        }

        val preNew: String
        val newlines: String
        val insertLocation: Int
        var postNewlines: String? = null

        // When there are no usepackage commands: insert below documentclass.
        if (last == null) {
            val classHuh = commands.stream()
                    .filter { cmd -> "\\documentclass" == cmd.commandToken.text || "\\LoadClass" == cmd.commandToken.text }
                    .findFirst()
            if (classHuh.isPresent) {
                insertLocation = classHuh.get().textOffset + classHuh.get().textLength
                newlines = "\n"
                preNew = ""
            }
            else {
                // No other sensible location can be found
                insertLocation = 0
                newlines = ""
                postNewlines = "\n\n"
                preNew = ""
            }

        }
        // Otherwise, insert below the lowest usepackage.
        else {
            insertLocation = last.textOffset + last.textLength
            newlines = "\n"
            preNew = ""
        }

        var command = preNew + newlines + commandName
        command += if (parameters == null || "" == parameters) "" else "[$parameters]"
        command += "{$packageName}"

        if (postNewlines != null) {
            command += postNewlines
        }

        document.insertString(insertLocation, command)
    }

    /**
     * Inserts a usepackage statement for the given package in a certain file.
     *
     * @param file
     *         The file to add the usepackage statement to.
     * @param pack
     *          The package to include.
     */
    @JvmStatic
    fun insertUsepackage(file: PsiFile, pack: Package) {
        if (pack.isDefault) {
            return
        }

        if (file.includedPackages().contains(pack.name)) {
            return
        }

        val document = file.document() ?: return

        val params = pack.parameters
        val parameterString = StringUtil.join(params, ",")
        insertUsepackage(document, file, pack.name, parameterString)
    }

    /**
     * Analyses the given file to finds all the used packages in the included file set.
     *
     * @return A set containing all used package names.
     */
    @JvmStatic
    fun getIncludedPackages(baseFile: PsiFile): Set<String> {
        val commands = LatexCommandsIndex.getIndexedCommandsInFileSet(baseFile)
        return getIncludedPackages(commands, HashSet()) as Set<String>
    }

    /**
     * Analyses the given file and finds all the used packages in the included file set.
     *
     * @return A list containing all used package names (including duplicates).
     */
    @JvmStatic
    fun getIncludedPackagesList(baseFile: PsiFile): List<String> {
        val commands = LatexCommandsIndex.getIndexedCommandsInFileSet(baseFile)
        return getIncludedPackages(commands, ArrayList()) as List<String>
    }

    /**
     * Analyses the given file and finds all packages included in that file only (not the file set!)
     *
     * @return A set containing all used packages in the given file.
     */
    @JvmStatic
    fun getIncludedPackagesOfSingleFile(baseFile: PsiFile): Set<String> {
        val commands = LatexCommandsIndex.getIndexedCommands(baseFile)
        return getIncludedPackages(commands, HashSet()) as Set<String>
    }

    /**
     * Analyses the given file and finds all packages included in that file only (not the file set!)
     *
     * @return A list containing all used package names (including duplicates).
     */
    @JvmStatic
    fun getIncludedPackagesOfSingleFileList(baseFile: PsiFile): List<String> {
        val commands = LatexCommandsIndex.getIndexedCommands(baseFile)
        return getIncludedPackages(commands, ArrayList()) as List<String>
    }

    /**
     * Analyses all the given commands and reduces it to a set of all included packages.
     */
    @JvmStatic
    fun getIncludedPackages(commands: Collection<LatexCommands>, result: MutableCollection<String>): Collection<String> {
        for (cmd in commands) {
            if (cmd.commandToken.text !in PACKAGE_COMMANDS) {
                continue
            }

            val list = cmd.requiredParameters
            if (list.isEmpty()) {
                continue
            }

            val packageName = list[0]

            // Multiple includes.
            if (packageName.contains(",")) {
                Collections.addAll(result, *packageName.split(",".toRegex()).dropLastWhile { it.isEmpty() }.toTypedArray())
            }
            // Single include.
            else {
                result.add(packageName)
            }
        }

        return result
    }
}

/**
 * @see PackageUtils.insertUsepackage
 */
fun PsiFile.insertUsepackage(pack: Package) = PackageUtils.insertUsepackage(this, pack)

/**
 * @see PackageUtils.insertUsepackage
 */
fun PsiFile.insertUsepackage(packageName: String, parameters: String?) {
    val document = document() ?: return
    PackageUtils.insertUsepackage(document, this, packageName, parameters)
}

/**
 * @see PackageUtils.getIncludedPackages
 */
fun PsiFile.includedPackages(): Collection<String> = PackageUtils.getIncludedPackages(this)<|MERGE_RESOLUTION|>--- conflicted
+++ resolved
@@ -40,14 +40,8 @@
      *          Parameters to add to the statement, `null` or empty string for no parameters.
      */
     @JvmStatic
-<<<<<<< HEAD
-    fun insertUsepackage(document: Document, file: PsiFile, packageName: String,
-                         parameters: String?) {
+    fun insertUsepackage(document: Document, file: PsiFile, packageName: String, parameters: String?) {
         val commands = LatexCommandsIndex.getIndexedCommands(file)
-=======
-    fun insertUsepackage(document: Document, file: PsiFile, packageName: String, parameters: String?) {
-        val commands = LatexCommandsIndex.getIndexCommands(file)
->>>>>>> 4f4560ce
 
         val commandName = if (file.isStyleFile() || file.isClassFile()) "\\RequirePackage" else "\\usepackage"
 
@@ -71,14 +65,12 @@
             if (classHuh.isPresent) {
                 insertLocation = classHuh.get().textOffset + classHuh.get().textLength
                 newlines = "\n"
-                preNew = ""
             }
             else {
                 // No other sensible location can be found
                 insertLocation = 0
                 newlines = ""
                 postNewlines = "\n\n"
-                preNew = ""
             }
 
         }
@@ -86,10 +78,9 @@
         else {
             insertLocation = last.textOffset + last.textLength
             newlines = "\n"
-            preNew = ""
-        }
-
-        var command = preNew + newlines + commandName
+        }
+
+        var command = newlines + commandName
         command += if (parameters == null || "" == parameters) "" else "[$parameters]"
         command += "{$packageName}"
 
