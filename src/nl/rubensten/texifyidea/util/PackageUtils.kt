package nl.rubensten.texifyidea.util

import com.intellij.openapi.editor.Document
import com.intellij.openapi.util.text.StringUtil
import com.intellij.psi.PsiFile
import nl.rubensten.texifyidea.index.LatexCommandsIndex
import nl.rubensten.texifyidea.lang.Package
import nl.rubensten.texifyidea.psi.LatexCommands
import java.util.*
import kotlin.collections.ArrayList
import kotlin.collections.HashSet

/**
 * @author Ruben Schellekens
 */
object PackageUtils {

    /**
     * List containing all the packages that are available on CTAN.
     *
     * This is a static list for now, will be made dynamic (index CTAN programatically) in the future.
     */
    val CTAN_PACKAGE_NAMES: List<String> = javaClass
            .getResourceAsStream("/nl/rubensten/texifyidea/packages/package.list")
            .bufferedReader()
            .readLine()
            .split(";")
            .toList()

    private val PACKAGE_COMMANDS = setOf("\\usepackage", "\\RequirePackage")

    /**
     * Inserts a usepackage statement for the given package in a certain file.
     *
     * @param file
     *          The file to add the usepackage statement to.
     * @param packageName
     *          The name of the package to insert.
     * @param parameters
     *          Parameters to add to the statement, `null` or empty string for no parameters.
     */
    @JvmStatic
<<<<<<< HEAD
    fun insertUsepackage(document: Document, file: PsiFile, packageName: String,
                         parameters: String?) {
        val commands = LatexCommandsIndex.getIndexedCommands(file)
=======
    fun insertUsepackage(document: Document, file: PsiFile, packageName: String, parameters: String?) {
        val commands = LatexCommandsIndex.getIndexedCommands(file)

        val commandName = if (file.isStyleFile() || file.isClassFile()) "\\RequirePackage" else "\\usepackage"
>>>>>>> 455043f3

        var last: LatexCommands? = null
        for (cmd in commands) {
            if (commandName == cmd.commandToken.text) {
                last = cmd
            }
        }

        val newlines: String
        val insertLocation: Int
        var postNewlines: String? = null

        // When there are no usepackage commands: insert below documentclass.
        if (last == null) {
            val classHuh = commands.stream()
                    .filter { cmd -> "\\documentclass" == cmd.commandToken.text || "\\LoadClass" == cmd.commandToken.text }
                    .findFirst()
            if (classHuh.isPresent) {
                insertLocation = classHuh.get().textOffset + classHuh.get().textLength
                newlines = "\n"
            }
            else {
                // No other sensible location can be found
                insertLocation = 0
                newlines = ""
                postNewlines = "\n\n"
            }

        }
        // Otherwise, insert below the lowest usepackage.
        else {
            insertLocation = last.textOffset + last.textLength
            newlines = "\n"
        }

        var command = newlines + commandName
        command += if (parameters == null || "" == parameters) "" else "[$parameters]"
        command += "{$packageName}"

        if (postNewlines != null) {
            command += postNewlines
        }

        document.insertString(insertLocation, command)
    }

    /**
     * Inserts a usepackage statement for the given package in a certain file.
     *
     * @param file
     *         The file to add the usepackage statement to.
     * @param pack
     *          The package to include.
     */
    @JvmStatic
    fun insertUsepackage(file: PsiFile, pack: Package) {
        if (pack.isDefault) {
            return
        }

        if (file.includedPackages().contains(pack.name)) {
            return
        }

        val document = file.document() ?: return

        val params = pack.parameters
        val parameterString = StringUtil.join(params, ",")
        insertUsepackage(document, file, pack.name, parameterString)
    }

    /**
     * Analyses the given file to finds all the used packages in the included file set.
     *
     * @return A set containing all used package names.
     */
    @JvmStatic
    fun getIncludedPackages(baseFile: PsiFile): Set<String> {
        val commands = LatexCommandsIndex.getIndexedCommandsInFileSet(baseFile)
        return getIncludedPackages(commands, HashSet()) as Set<String>
    }

    /**
     * Analyses the given file and finds all the used packages in the included file set.
     *
     * @return A list containing all used package names (including duplicates).
     */
    @JvmStatic
    fun getIncludedPackagesList(baseFile: PsiFile): List<String> {
        val commands = LatexCommandsIndex.getIndexedCommandsInFileSet(baseFile)
        return getIncludedPackages(commands, ArrayList()) as List<String>
    }

    /**
     * Analyses the given file and finds all packages included in that file only (not the file set!)
     *
     * @return A set containing all used packages in the given file.
     */
    @JvmStatic
    fun getIncludedPackagesOfSingleFile(baseFile: PsiFile): Set<String> {
        val commands = LatexCommandsIndex.getIndexedCommands(baseFile)
        return getIncludedPackages(commands, HashSet()) as Set<String>
    }

    /**
     * Analyses the given file and finds all packages included in that file only (not the file set!)
     *
     * @return A list containing all used package names (including duplicates).
     */
    @JvmStatic
    fun getIncludedPackagesOfSingleFileList(baseFile: PsiFile): List<String> {
        val commands = LatexCommandsIndex.getIndexedCommands(baseFile)
        return getIncludedPackages(commands, ArrayList()) as List<String>
    }

    /**
     * Analyses all the given commands and reduces it to a set of all included packages.
     */
    @JvmStatic
    fun getIncludedPackages(commands: Collection<LatexCommands>, result: MutableCollection<String>): Collection<String> {
        for (cmd in commands) {
            if (cmd.commandToken.text !in PACKAGE_COMMANDS) {
                continue
            }

            val list = cmd.requiredParameters
            if (list.isEmpty()) {
                continue
            }

            val packageName = list[0]

            // Multiple includes.
            if (packageName.contains(",")) {
                Collections.addAll(result, *packageName.split(",".toRegex()).dropLastWhile { it.isEmpty() }.toTypedArray())
            }
            // Single include.
            else {
                result.add(packageName)
            }
        }

        return result
    }
}

/**
 * @see PackageUtils.insertUsepackage
 */
fun PsiFile.insertUsepackage(pack: Package) = PackageUtils.insertUsepackage(this, pack)

/**
 * @see PackageUtils.insertUsepackage
 */
fun PsiFile.insertUsepackage(packageName: String, parameters: String?) {
    val document = document() ?: return
    PackageUtils.insertUsepackage(document, this, packageName, parameters)
}

/**
 * @see PackageUtils.getIncludedPackages
 */
fun PsiFile.includedPackages(): Collection<String> = PackageUtils.getIncludedPackages(this)<|MERGE_RESOLUTION|>--- conflicted
+++ resolved
@@ -40,16 +40,10 @@
      *          Parameters to add to the statement, `null` or empty string for no parameters.
      */
     @JvmStatic
-<<<<<<< HEAD
-    fun insertUsepackage(document: Document, file: PsiFile, packageName: String,
-                         parameters: String?) {
-        val commands = LatexCommandsIndex.getIndexedCommands(file)
-=======
     fun insertUsepackage(document: Document, file: PsiFile, packageName: String, parameters: String?) {
         val commands = LatexCommandsIndex.getIndexedCommands(file)
 
         val commandName = if (file.isStyleFile() || file.isClassFile()) "\\RequirePackage" else "\\usepackage"
->>>>>>> 455043f3
 
         var last: LatexCommands? = null
         for (cmd in commands) {
