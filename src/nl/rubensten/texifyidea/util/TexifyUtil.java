package nl.rubensten.texifyidea.util;

import com.intellij.openapi.application.ApplicationManager;
import com.intellij.openapi.diagnostic.Logger;
import com.intellij.openapi.fileTypes.FileType;
<<<<<<< HEAD
import com.intellij.openapi.project.Project;
import com.intellij.openapi.util.Computable;
=======
import com.intellij.openapi.module.Module;
>>>>>>> 0401b599
import com.intellij.openapi.vfs.VirtualFile;
import com.intellij.psi.PsiElement;
import com.intellij.psi.PsiFile;
import com.intellij.psi.PsiManager;
import com.intellij.psi.search.GlobalSearchScope;
import com.intellij.psi.util.PsiTreeUtil;
import nl.rubensten.texifyidea.file.ClassFileType;
import nl.rubensten.texifyidea.file.LatexFileType;
import nl.rubensten.texifyidea.file.StyleFileType;
import nl.rubensten.texifyidea.index.LatexCommandsIndex;
import nl.rubensten.texifyidea.psi.LatexBeginCommand;
import nl.rubensten.texifyidea.psi.LatexCommands;
import nl.rubensten.texifyidea.psi.LatexContent;
import nl.rubensten.texifyidea.psi.LatexParameter;
import nl.rubensten.texifyidea.psi.LatexRequiredParam;
import org.jetbrains.annotations.NotNull;
import org.jetbrains.annotations.Nullable;

<<<<<<< HEAD
=======
import java.io.File;
>>>>>>> 0401b599
import java.util.ArrayList;
import java.util.Arrays;
import java.util.Collection;
import java.util.Collections;
import java.util.HashSet;
import java.util.List;
import java.util.Locale;
import java.util.Optional;
import java.util.Set;
import java.util.TreeMap;
import java.util.stream.Collectors;

/**
 * @author Ruben Schellekens, Sten Wessel
 */
public class TexifyUtil {

    private TexifyUtil() {
    }

    // Roman numerals.
    private static final TreeMap<Integer, String> ROMAN = new TreeMap<>();
    static {
        ROMAN.put(1000, "M");
        ROMAN.put(500, "D");
        ROMAN.put(100, "C");
        ROMAN.put(50, "L");
        ROMAN.put(10, "X");
        ROMAN.put(5, "V");
        ROMAN.put(1, "I");
    }

    // Referenced files.
    private static final List<String> INCLUDE_COMMANDS = Arrays.asList("\\includeonly", "\\include", "\\input");
    private static final Set<String> INCLUDE_EXTENSIONS = new HashSet<>();
    static {
        Collections.addAll(INCLUDE_EXTENSIONS, "tex", "sty", "cls");
    }

    /**
     * Scans the whole document (recursively) for all referenced/included files.
     *
     * @return A collection containing all the PsiFiles that are referenced from {@code psiFile}.
     */
    @NotNull
    public static Collection<PsiFile> getReferencedFiles(@NotNull PsiFile psiFile) {
        Set<PsiFile> result = new HashSet<>();
        getReferencedFiles(psiFile, result);
        return result;
    }

    /**
     * Recursive implementation of {@link TexifyUtil#getReferencedFiles(PsiFile)}.
     */
    private static void getReferencedFiles(@NotNull PsiFile file, @NotNull Collection<PsiFile> files) {
        GlobalSearchScope scope = GlobalSearchScope.fileScope(file);
        Collection<LatexCommands> commands = LatexCommandsIndex.getIndexedCommands(file.getProject(), scope);

        for (LatexCommands command : commands) {
            if (!INCLUDE_COMMANDS.contains(command.getCommandToken().getText())) {
                continue;
            }

            List<String> required = command.getRequiredParameters();
            if (required.isEmpty()) {
                continue;
            }

            String fileName = required.get(0);
            PsiFile included = getFileRelativeTo(file, fileName);
            if (included == null) {
                continue;
            }

            if (files.contains(included)) {
                continue;
            }

            files.add(included);
            getReferencedFiles(included, files);
        }
    }

    /**
     * Looks up a file relative to the given {@code file}.
     *
     * @param file
     *         The file where the relative path starts.
     * @param path
     *         The path relative to {@code file}.
     * @return The found file.
     */
    @Nullable
    public static PsiFile getFileRelativeTo(@NotNull PsiFile file, @NotNull String path) {
        // Find file
        VirtualFile directory = file.getVirtualFile().getParent();
        Optional<VirtualFile> fileHuh = findFile(directory, path, INCLUDE_EXTENSIONS);
        if (!fileHuh.isPresent()) {
            return null;
        }

        PsiFile psiFile = PsiManager.getInstance(file.getProject()).findFile(fileHuh.get());
        if (psiFile == null || (!LatexFileType.INSTANCE.equals(psiFile.getFileType()) &&
                !StyleFileType.INSTANCE.equals(psiFile.getFileType()))) {
            return null;
        }

        return psiFile;
    }

    /**
     * Looks for the next command relative to the given command.
     *
     * @param commands
     *         The command to start looking from.
     * @return The next command in the file, or {@code null} when there is no such command.
     */
    @Nullable
    public static LatexCommands getNextCommand(@NotNull LatexCommands commands) {
        LatexContent content = (LatexContent)commands.getParent().getParent();
        PsiElement nextPsi = content.getNextSibling();
        if (!(nextPsi instanceof LatexContent)) {
            return null;
        }

        LatexContent siblingContent = (LatexContent)nextPsi;
        LatexCommands childCommand = PsiTreeUtil.findChildOfType(siblingContent, LatexCommands.class);
        if (childCommand == null) {
            return null;
        }

        return childCommand;
    }

    /**
     * Turns a given integer into a roman numeral.
     *
     * @param integer
     *         The (positive) integer to convert to roman.
     * @return The roman representation of said integer.
     * @throws IllegalArgumentException
     *         When the integer is smaller or equal to 0.
     */
    public static String toRoman(int integer) throws IllegalArgumentException {
        if (integer <= 0) {
            throw new IllegalArgumentException("Integer must be positive!");
        }

        Integer fromMap = ROMAN.floorKey(integer);
        if (integer == fromMap) {
            return ROMAN.get(integer);
        }

        return ROMAN.get(fromMap) + toRoman(integer - fromMap);
    }

    /**
     * Looks for a certain file.
     * <p>
     * First looks if the file including extensions exists, when it doesn't it tries to append
     * all possible extensions until it finds a good one.
     *
     * @param directory
     *         The directory where the search is rooted from.
     * @param fileName
     *         The name of the file relative to the directory.
     * @param extensions
     *         Set of all supported extensions to look for.
     * @return The matching file.
     */
    public static Optional<VirtualFile> findFile(VirtualFile directory, String fileName,
                                                 Set<String> extensions) {
        VirtualFile file = directory.findFileByRelativePath(fileName);
        if (file != null) {
            return Optional.of(file);
        }

        for (String extension : extensions) {
            file = directory.findFileByRelativePath(fileName + "." + extension);

            if (file != null) {
                return Optional.of(file);
            }
        }

        return Optional.empty();
    }

    /**
     * Repeats the given string a given amount of times.
     *
     * @param string
     *         The string to repeat.
     * @param count
     *         The amount of times to repeat the string.
     * @return A string where {@code string} has been repeated {@code count} times.
     */
    public static String fill(String string, int count) {
        StringBuilder sb = new StringBuilder();

        for (int i = 0; i < count; i++) {
            sb.append(string);
        }

        return sb.toString();
    }

    /**
     * Get the FileType instance that corresponds to the given file extension.
     *
     * @param extensionWithoutDot
     *         The file extension to get the corresponding FileType instance of without a dot in
     *         front.
     * @return The corresponding FileType instance.
     */
    public static FileType getFileTypeByExtension(@NotNull String extensionWithoutDot) {

        switch (extensionWithoutDot.toLowerCase()) {
            case "cls":
                return ClassFileType.INSTANCE;
            case "sty":
                return StyleFileType.INSTANCE;
            default:
                return LatexFileType.INSTANCE;
        }
    }

    /**
     * Appends an extension to a path only if the given path does not end in that extension.
     *
     * @param path
     *         The path to append the extension to.
     * @param extensionWithoutDot
     *         The extension to append optionally.
     * @return A path ending with the given extension without duplications (e.g. {@code .tex.tex} is
     * impossible}.
     * @throws IllegalArgumentException
     *         When {@code path} or {@code extensionWithoutDot} is {@code null}.
     */
    public static String appendExtension(@NotNull String path, @NotNull String extensionWithoutDot) {

        if (path.toLowerCase().endsWith("." + extensionWithoutDot.toLowerCase())) {
            return path;
        }

        if (path.endsWith(".")) {
            return path + extensionWithoutDot;
        }

        return path + "." + extensionWithoutDot;
    }

    /**
     * Get all commands that are children of the given element.
     */
    public static List<LatexCommands> getAllCommands(PsiElement element) {
        List<LatexCommands> commands = new ArrayList<>();
        getAllCommands(element, commands);
        return commands;
    }

    /**
     * Recursive implementation of {@link TexifyUtil#getAllCommands(PsiElement)}.
     */
    private static void getAllCommands(PsiElement element, List<LatexCommands> commands) {
        for (PsiElement child : element.getChildren()) {
            getAllCommands(child, commands);
        }

        if (element instanceof LatexCommands) {
            commands.add((LatexCommands)element);
        }
    }

    /**
     * Looks up all the required parameters from a given {@link LatexCommands}.
     *
     * @param command
     *         The command to get the required parameters of.
     * @return A list of all required parameters.
     */
    public static List<LatexRequiredParam> getRequiredParameters(LatexCommands command) {
        return command.getParameterList().stream()
                .filter(p -> p.getRequiredParam() != null)
                .map(LatexParameter::getRequiredParam)
                .collect(Collectors.toList());
    }

    /**
     * Looks up all the required parameters from a given {@link LatexCommands}.
     *
     * @param command
     *         The command to get the required parameters of.
     * @return A list of all required parameters.
     */
    public static List<LatexRequiredParam> getRequiredParameters(LatexBeginCommand command) {
        return command.getParameterList().stream()
                .filter(p -> p.getRequiredParam() != null)
                .map(LatexParameter::getRequiredParam)
                .collect(Collectors.toList());
    }

    /**
     * Checks if the given latex command marks a valid entry point for latex compilation.
     * <p>
     * A valid entry point means that a latex compilation can start from the file containing the
     * given command.
     *
     * @param command
     *         The command to check if the file marks a valid entry point.
     * @return {@code true} if the command marks a valid entry point, {@code false} if not.
     */
    public static boolean isEntryPoint(LatexBeginCommand command) {
        // Currently: only allowing '\begin{document}'
        List<LatexRequiredParam> requiredParams = getRequiredParameters(command);
        if (requiredParams.size() != 1) {
            return false;
        }

        return requiredParams.get(0).getText().equals("{document}");
    }

    /**
     * Checks if the given elements contain a valid entry point for latex compilation.
     * <p>
     * A valid entry point means that a latex compilation can start from the file containing the
     * given command.
     *
     * @param elements
     *         The elements to check for a valid entry point.
     * @return {@code true} if a valid entry point is found, {@code false} otherwise.
     */
    public static boolean containsEntryPoint(PsiElement[] elements) {
        for (PsiElement element : elements) {
            if (element instanceof LatexBeginCommand) {
                LatexBeginCommand command = (LatexBeginCommand)element;
                if (TexifyUtil.isEntryPoint(command)) {
                    return true;
                }
            }
        }

        return false;
    }

    /**
     * Sends a formatted info message to the IntelliJ logger.
     * <p>
     * All messages start with the prefix "{@code TEXIFY-IDEA - }".
     *
     * @param format
     *         How the log should be formatted, see also {@link String#format(Locale, String,
     *         Object...)}.
     * @param objects
     *         The objects to bind to the format.
     */
    public static void logf(String format, Object... objects) {
        Logger logger = Logger.getInstance(Log.class);
        logger.info("TEXIFY-IDEA - " + String.format(format, objects));
    }

    /**
<<<<<<< HEAD
     * Finds all defined labels within the project.
     *
     * @param project
     *         Project scope.
     * @return A list of label commands.
     */
    public static Collection<LatexCommands> findLabels(Project project) {
        return LatexCommandsIndex.getIndexedCommandsByName("label", project);
    }

    /**
     * Finds all defined labels within the project matching the key.
     *
     * @param project
     *         Project scope.
     * @param key
     *         Key to match the label with.
     * @return A list of matched label commands.
     */
    public static Collection<LatexCommands> findLabels(Project project, String key) {
        return findLabels(project).parallelStream()
                .filter(c -> {
                    List<String> p = ApplicationManager.getApplication().runReadAction((Computable<List<String>>)c::getRequiredParameters);
                    return p.size() > 0 && p.get(0).equals(key);
                })
                .collect(Collectors.toList());
=======
     * Creates a project directory at {@code path} which will be marked as excluded.
     *
     * @param path
     *         The path to create the directory to.
     */
    public static void createExcludedDir(@NotNull String path, @NotNull Module module) {
        new File(path).mkdirs();
        // TODO: actually mark as excluded
    }

    /**
     * Retrieves the file path relative to the root path, or {@code null} if the file is not a
     * child of the root.
     *
     * @param rootPath
     *         The path of the root
     * @param filePath
     *         The path of the file
     * @return The relative path of the file to the root, or {@code null} if the file is no child
     * of the root.
     */
    @Nullable
    public static String getPathRelativeTo(@NotNull String rootPath, @NotNull String filePath) {
        if (!filePath.startsWith(rootPath)) {
            return null;
        }
        return filePath.substring(rootPath.length());
>>>>>>> 0401b599
    }

    /**
     * Little class to make the log messages look awesome :3
     *
     * @author Ruben Schellekens
     */
    private class Log {

    }

}<|MERGE_RESOLUTION|>--- conflicted
+++ resolved
@@ -3,12 +3,9 @@
 import com.intellij.openapi.application.ApplicationManager;
 import com.intellij.openapi.diagnostic.Logger;
 import com.intellij.openapi.fileTypes.FileType;
-<<<<<<< HEAD
+import com.intellij.openapi.module.Module;
 import com.intellij.openapi.project.Project;
 import com.intellij.openapi.util.Computable;
-=======
-import com.intellij.openapi.module.Module;
->>>>>>> 0401b599
 import com.intellij.openapi.vfs.VirtualFile;
 import com.intellij.psi.PsiElement;
 import com.intellij.psi.PsiFile;
@@ -27,10 +24,7 @@
 import org.jetbrains.annotations.NotNull;
 import org.jetbrains.annotations.Nullable;
 
-<<<<<<< HEAD
-=======
 import java.io.File;
->>>>>>> 0401b599
 import java.util.ArrayList;
 import java.util.Arrays;
 import java.util.Collection;
@@ -393,7 +387,6 @@
     }
 
     /**
-<<<<<<< HEAD
      * Finds all defined labels within the project.
      *
      * @param project
@@ -420,7 +413,9 @@
                     return p.size() > 0 && p.get(0).equals(key);
                 })
                 .collect(Collectors.toList());
-=======
+    }
+
+    /**
      * Creates a project directory at {@code path} which will be marked as excluded.
      *
      * @param path
@@ -448,7 +443,6 @@
             return null;
         }
         return filePath.substring(rootPath.length());
->>>>>>> 0401b599
     }
 
     /**
