package nl.rubensten.texifyidea.util

import com.intellij.openapi.editor.Document
import com.intellij.psi.PsiDocumentManager
import com.intellij.psi.PsiElement
import com.intellij.psi.PsiFile
import com.intellij.psi.util.PsiTreeUtil
import nl.rubensten.texifyidea.index.LatexCommandsIndex
import nl.rubensten.texifyidea.psi.*
import kotlin.reflect.KClass

////////////////////////////////////////////////////////////////////////////////////////////////////////////////////////
//// PSI ELEMENT ///////////////////////////////////////////////////////////////////////////////////////////////////////
////////////////////////////////////////////////////////////////////////////////////////////////////////////////////////

/**
 * Get the offset where the psi element ends.
 */
fun PsiElement.endOffset(): Int = textOffset + textLength

/**
 * @see [PsiTreeUtil.getChildrenOfType]
 */
fun <T : PsiElement> PsiElement.childrenOfType(clazz: KClass<T>): Collection<T> = PsiTreeUtil.findChildrenOfType(this, clazz.java)

/**
 * @see [PsiTreeUtil.getParentOfType]
 */
fun <T : PsiElement> PsiElement.parentOfType(clazz: KClass<T>): T? = PsiTreeUtil.getParentOfType(this, clazz.java)

/**
 * Checks if the psi element has a parent of a given class.
 */
fun <T : PsiElement> PsiElement.hasParent(clazz: KClass<T>): Boolean = parentOfType(clazz) != null

/**
 * Checks if the psi element is in math mode or not.
 *
 * @return `true` when the element is in math mode, `false` when the element is in no math mode.
 */
fun PsiElement.inMathMode(): Boolean = hasParent(LatexMathContent::class)

/**
 * @see LatexPsiUtil.getPreviousSiblingIgnoreWhitespace
 */
fun PsiElement.previousSiblingIgnoreWhitespace() = LatexPsiUtil.getPreviousSiblingIgnoreWhitespace(this)

/**
 * @see LatexPsiUtil.getNextSiblingIgnoreWhitespace
 */
fun PsiElement.nextSiblingIgnoreWhitespace() = LatexPsiUtil.getNextSiblingIgnoreWhitespace(this)

/**
 * Finds the next sibling of the element that has the given type.
 *
 * @return The first following sibling of the given type, or `null` when the sibling couldn't be found.
 */
fun <T : PsiElement> PsiElement.nextSiblingOfType(clazz: KClass<T>): T? {
    var sibling: PsiElement? = this
    while (sibling != null) {
        if (clazz.java.isAssignableFrom(sibling::class.java)) {
            @Suppress("UNCHECKED_CAST")
            return sibling as T
        }

        sibling = sibling.nextSibling
    }

    return null
}

/**
 * Finds the previous sibling of the element that has the given type.
 *
 * @return The first previous sibling of the given type, or `null` when the sibling couldn't be found.
 */
fun <T : PsiElement> PsiElement.previousSiblingOfType(clazz: KClass<T>): T? {
    var sibling: PsiElement? = this
    while (sibling != null) {
        if (clazz.java.isAssignableFrom(sibling::class.java)) {
            @Suppress("UNCHECKED_CAST")
            return sibling as T
        }

        sibling = sibling.prevSibling
    }

    return null
}

/**
 * @see LatexPsiUtil.getAllChildren
 */
fun PsiElement.allChildren(): List<PsiElement> = LatexPsiUtil.getAllChildren(this)

/**
 * @see LatexPsiUtil.getChildren
 */
fun PsiElement.allLatexChildren(): List<PsiElement> = LatexPsiUtil.getChildren(this)

/**
 * Finds the `generations`th parent of the psi element.
 */
fun PsiElement.grandparent(generations: Int): PsiElement? {
    var parent: PsiElement = this
    for (i in 1..generations) {
        parent = parent.parent ?: return null
    }
    return parent
}

/**
 * Checks if the psi element has a (grand) parent that matches the given predicate.
 */
fun PsiElement.hasParentMatching(maxDepth: Int, predicate: (PsiElement) -> Boolean): Boolean {
    var count = 0
    var parent = this.parent
    while (parent != null && parent !is PsiFile) {
        if (predicate(parent)) {
            return true
        }

        parent = parent.parent

        if (count++ > maxDepth) {
            return false
        }
    }

    return false
}

/**
 * Checks if the element is in a direct environment.
 *
 * This method does not take nested environments into account. Meaning that only the first parent environment counts.
 */
fun PsiElement.inDirectEnvironment(environmentName: String): Boolean = inDirectEnvironment(listOf(environmentName))

/**
 * Checks if the element is one of certain direct environments.
 *
 * This method does not take nested environments into account. Meaning that only the first parent environment counts.
 */
fun PsiElement.inDirectEnvironment(validNames: Collection<String>): Boolean {
    val environment = parentOfType(LatexEnvironment::class) ?: return false
    val nameText = environment.name() ?: return false
    return validNames.contains(nameText.text)
}

/**
 * Checks if the psi element is a child of `parent`.
 *
 * @return `true` when the element is a child of `parent`, `false` when the element is not a child of `parent` or when
 *          `parent` is `null`
 */
fun PsiElement.isChildOf(parent: PsiElement?): Boolean {
    if (parent == null) {
        return false
    }

    return hasParentMatching(1000) { it == parent }
}

////////////////////////////////////////////////////////////////////////////////////////////////////////////////////////
//// PSI FILE //////////////////////////////////////////////////////////////////////////////////////////////////////////
////////////////////////////////////////////////////////////////////////////////////////////////////////////////////////

/**
 * Get the corresponding document of the PsiFile.
 */
fun PsiFile.document(): Document? = PsiDocumentManager.getInstance(project).getDocument(this)

/**
 * @see [LatexCommandsIndex.getIndexCommands]
 */
fun PsiFile.commandsInFile(): Collection<LatexCommands> = LatexCommandsIndex.getIndexCommands(this)

/**
 * @see [LatexCommandsIndex.getIndexCommandsInFileSet]
 */
fun PsiFile.commandsInFileSet(): Collection<LatexCommands> = LatexCommandsIndex.getIndexCommandsInFileSet(this)

/**
 * @see TexifyUtil.getFileRelativeTo
 */
fun PsiFile.fileRelativeTo(path: String): PsiFile? = TexifyUtil.getFileRelativeTo(this, path)

/**
 * @see TexifyUtil.findLabelsInFileSet
 */
fun PsiFile.labelsInFileSet(): Set<String> = TexifyUtil.findLabelsInFileSet(this)

/**
 * @see TexifyUtil.getReferencedFileSet
 */
fun PsiFile.referencedFiles(): Set<PsiFile> = TexifyUtil.getReferencedFileSet(this)

////////////////////////////////////////////////////////////////////////////////////////////////////////////////////////
//// LATEX ELEMENTS ////////////////////////////////////////////////////////////////////////////////////////////////////
////////////////////////////////////////////////////////////////////////////////////////////////////////////////////////

/**
 * @see TexifyUtil.getNextCommand
 */
fun LatexCommands.nextCommand(): LatexCommands? = TexifyUtil.getNextCommand(this)

/**
 * @see TexifyUtil.getForcedFirstRequiredParameterAsCommand
 */
fun LatexCommands.forcedFirstRequiredParameterAsCommand(): LatexCommands = TexifyUtil.getForcedFirstRequiredParameterAsCommand(this)

/**
 * @see TexifyUtil.isCommandKnown
 */
fun LatexCommands.isKnown(): Boolean = TexifyUtil.isCommandKnown(this)

/**
 * Get the environment name of a begin/end command.
 *
 * @param element
 *              Either a [LatexBeginCommand] or a [LatexEndCommand]
 */
private fun beginOrEndEnvironmentName(element: PsiElement): String? {
    val children = element.childrenOfType(LatexNormalText::class)
    if (children.isEmpty()) {
        return null
    }

    return children.first().text
}

/**
 * @see TexifyUtil.isEntryPoint
 */
fun LatexBeginCommand.isEntryPoint(): Boolean = TexifyUtil.isEntryPoint(this)

/**
<<<<<<< HEAD
 * Get the environment name of the begin command.
 */
fun LatexBeginCommand.environmentName(): String? = beginOrEndEnvironmentName(this)

/**
 * Finds the [LatexEndCommand] that matches the begin command.
 */
fun LatexBeginCommand.endCommand(): LatexEndCommand? = nextSiblingOfType(LatexEndCommand::class)

/**
 * Get the environment name of the end command.
 */
fun LatexEndCommand.environmentName(): String? = beginOrEndEnvironmentName(this)

/**
 * Finds the [LatexBeginCommand] that matches the end command.
 */
fun LatexEndCommand.beginCommand(): LatexBeginCommand? = previousSiblingOfType(LatexBeginCommand::class)
=======
 * Looks up the name of the environment in the required parameter.
 */
fun LatexEnvironment.name(): LatexNormalText? {
    val parameters = childrenOfType(LatexParameter::class)
    if (parameters.isEmpty()) {
        return null
    }

    val parameter = parameters.first()
    val texts = parameter.childrenOfType(LatexNormalText::class)
    if (texts.isEmpty()) {
        return null
    }

    return texts.first()
}
>>>>>>> 3f9e19e5
<|MERGE_RESOLUTION|>--- conflicted
+++ resolved
@@ -236,26 +236,6 @@
 fun LatexBeginCommand.isEntryPoint(): Boolean = TexifyUtil.isEntryPoint(this)
 
 /**
-<<<<<<< HEAD
- * Get the environment name of the begin command.
- */
-fun LatexBeginCommand.environmentName(): String? = beginOrEndEnvironmentName(this)
-
-/**
- * Finds the [LatexEndCommand] that matches the begin command.
- */
-fun LatexBeginCommand.endCommand(): LatexEndCommand? = nextSiblingOfType(LatexEndCommand::class)
-
-/**
- * Get the environment name of the end command.
- */
-fun LatexEndCommand.environmentName(): String? = beginOrEndEnvironmentName(this)
-
-/**
- * Finds the [LatexBeginCommand] that matches the end command.
- */
-fun LatexEndCommand.beginCommand(): LatexBeginCommand? = previousSiblingOfType(LatexBeginCommand::class)
-=======
  * Looks up the name of the environment in the required parameter.
  */
 fun LatexEnvironment.name(): LatexNormalText? {
@@ -272,4 +252,23 @@
 
     return texts.first()
 }
->>>>>>> 3f9e19e5
+
+/**
+ * Get the environment name of the begin command.
+ */
+fun LatexBeginCommand.environmentName(): String? = beginOrEndEnvironmentName(this)
+
+/**
+ * Finds the [LatexEndCommand] that matches the begin command.
+ */
+fun LatexBeginCommand.endCommand(): LatexEndCommand? = nextSiblingOfType(LatexEndCommand::class)
+
+/**
+ * Get the environment name of the end command.
+ */
+fun LatexEndCommand.environmentName(): String? = beginOrEndEnvironmentName(this)
+
+/**
+ * Finds the [LatexBeginCommand] that matches the end command.
+ */
+fun LatexEndCommand.beginCommand(): LatexBeginCommand? = previousSiblingOfType(LatexBeginCommand::class)