--- conflicted
+++ resolved
@@ -24,61 +24,31 @@
 /**
  * @see [PsiTreeUtil.getChildrenOfType]
  */
-fun <T : PsiElement> PsiElement.childrenOfType(clazz: KClass<T>): Collection<T> {
-    return PsiTreeUtil.findChildrenOfType(this, clazz.java)
-}
-
-/**
- * @see [PsiTreeUtil.getChildrenOfType]
- */
-inline fun <reified T : PsiElement> PsiElement.childrenOfType(): Collection<T> = childrenOfType(T::class)
-
-/**
- * Finds the first child of a certain type.
- */
-@Suppress("UNCHECKED_CAST")
+fun <T : PsiElement> PsiElement.childrenOfType(clazz: KClass<T>): Collection<T> = PsiTreeUtil.findChildrenOfType(this, clazz.java)
+
+/**
+ * See method name.
+ */
 fun <T : PsiElement> PsiElement.firstChildOfType(clazz: KClass<T>): T? {
-    for (child in this.children) {
-        if (clazz.java.isAssignableFrom(child.javaClass)) {
-            return child as? T
-        }
-
-        val first = child.firstChildOfType(clazz)
-        if (first != null) {
-            return first
-        }
-    }
-
-    return null
-}
-
-/**
- * @see [firstChildOfType]
- */
-inline fun <reified T : PsiElement> PsiElement.firstChildOfType(): T? = firstChildOfType(T::class)
-
-/**
- * Finds the last child of a certain type.
- */
-@Suppress("UNCHECKED_CAST")
+    val children = childrenOfType(clazz)
+    if (children.isEmpty()) {
+        return null
+    }
+
+    return children.first()
+}
+
+/**
+ * See method name.
+ */
 fun <T : PsiElement> PsiElement.lastChildOfType(clazz: KClass<T>): T? {
-    val children = this.children
-    for (i in children.size - 1 downTo 0) {
-        val child = children[i]
-        if (child.javaClass.isAssignableFrom(clazz.java)) {
-            return child as? T
-        }
-
-        return child.firstChildOfType(clazz)
-    }
-
-    return null
-}
-
-/**
- * @see [lastChildOfType]
- */
-inline fun <reified T : PsiElement> PsiElement.lastChildOfType(): T? = lastChildOfType(T::class)
+    val children = childrenOfType(clazz)
+    if (children.isEmpty()) {
+        return null
+    }
+
+    return children.last()
+}
 
 /**
  * @see [PsiTreeUtil.getParentOfType]
@@ -86,28 +56,16 @@
 fun <T : PsiElement> PsiElement.parentOfType(clazz: KClass<T>): T? = PsiTreeUtil.getParentOfType(this, clazz.java)
 
 /**
- * @see [PsiTreeUtil.getParentOfType]
- */
-inline fun <reified T : PsiElement> PsiElement.parentOfType(): T? = parentOfType(T::class)
-
-/**
  * Checks if the psi element has a parent of a given class.
  */
 fun <T : PsiElement> PsiElement.hasParent(clazz: KClass<T>): Boolean = parentOfType(clazz) != null
 
 /**
- * @see [hasParent]
- */
-inline fun <reified T : PsiElement> PsiElement.hasParent(): Boolean = hasParent(T::class)
-
-/**
  * Checks if the psi element is in math mode or not.
  *
  * @return `true` when the element is in math mode, `false` when the element is in no math mode.
  */
-fun PsiElement.inMathContext(): Boolean {
-    return hasParent(LatexMathContent::class) || inDirectEnvironmentContext(Environment.Context.MATH)
-}
+fun PsiElement.inMathMode(): Boolean = hasParent(LatexMathContent::class)
 
 /**
  * @see LatexPsiUtil.getPreviousSiblingIgnoreWhitespace
@@ -139,11 +97,6 @@
 }
 
 /**
- * @see [nextSiblingOfType]
- */
-inline fun <reified T : PsiElement> PsiElement.nextSiblingOfType(): T? = nextSiblingOfType(T::class)
-
-/**
  * Finds the previous sibling of the element that has the given type.
  *
  * @return The first previous sibling of the given type, or `null` when the sibling couldn't be found.
@@ -163,11 +116,6 @@
 }
 
 /**
- * @see [previousSiblingOfType]
- */
-inline fun <reified T : PsiElement> PsiElement.previousSiblingOfType(): T? = previousSiblingOfType(T::class)
-
-/**
  * @see LatexPsiUtil.getAllChildren
  */
 fun PsiElement.allChildren(): List<PsiElement> = LatexPsiUtil.getAllChildren(this)
@@ -191,7 +139,7 @@
 /**
  * Checks if the psi element has a (grand) parent that matches the given predicate.
  */
-inline fun PsiElement.hasParentMatching(maxDepth: Int, predicate: (PsiElement) -> Boolean): Boolean {
+fun PsiElement.hasParentMatching(maxDepth: Int, predicate: (PsiElement) -> Boolean): Boolean {
     var count = 0
     var parent = this.parent
     while (parent != null && parent !is PsiFile) {
@@ -240,7 +188,7 @@
  * @return `true` when the predicate tests `true`, or `false` when there is no direct environment or when the
  *              predicate failed.
  */
-inline fun PsiElement.inDirectEnvironmentMatching(predicate: (LatexEnvironment) -> Boolean): Boolean {
+fun PsiElement.inDirectEnvironmentMatching(predicate: (LatexEnvironment) -> Boolean): Boolean {
     val environment = parentOfType(LatexEnvironment::class) ?: return false
     return predicate(environment)
 }
@@ -263,12 +211,7 @@
  * Checks if the psi element has a direct environment with the given context.
  */
 fun PsiElement.inDirectEnvironmentContext(context: Environment.Context): Boolean {
-<<<<<<< HEAD
-    val environment = parentOfType(LatexEnvironment::class) ?: return false
-
-=======
     val environment = parentOfType(LatexEnvironment::class) ?: return context == Environment.Context.NORMAL
->>>>>>> b4132d4b
     return inDirectEnvironmentMatching {
         Environment.fromPsi(environment)?.context == context
     }
@@ -338,7 +281,14 @@
  * @param element
  *              Either a [LatexBeginCommand] or a [LatexEndCommand]
  */
-private fun beginOrEndEnvironmentName(element: PsiElement) = element.firstChildOfType(LatexNormalText::class)?.text
+private fun beginOrEndEnvironmentName(element: PsiElement): String? {
+    val children = element.childrenOfType(LatexNormalText::class)
+    if (children.isEmpty()) {
+        return null
+    }
+
+    return children.first().text
+}
 
 /**
  * @see TexifyUtil.isEntryPoint
@@ -349,7 +299,18 @@
  * Looks up the name of the environment in the required parameter.
  */
 fun LatexEnvironment.name(): LatexNormalText? {
-    return firstChildOfType<LatexNormalText>()
+    val parameters = childrenOfType(LatexParameter::class)
+    if (parameters.isEmpty()) {
+        return null
+    }
+
+    val parameter = parameters.first()
+    val texts = parameter.childrenOfType(LatexNormalText::class)
+    if (texts.isEmpty()) {
+        return null
+    }
+
+    return texts.first()
 }
 
 /**
