package nl.rubensten.texifyidea.util

import com.intellij.openapi.editor.Document
import com.intellij.openapi.fileEditor.FileEditorManager
import com.intellij.psi.PsiComment
import com.intellij.psi.PsiDocumentManager
import com.intellij.psi.PsiElement
import com.intellij.psi.PsiFile
import com.intellij.psi.util.PsiTreeUtil
import nl.rubensten.texifyidea.index.LatexCommandsIndex
import nl.rubensten.texifyidea.lang.DefaultEnvironment
import nl.rubensten.texifyidea.lang.Environment
import nl.rubensten.texifyidea.psi.*
import kotlin.reflect.KClass

////////////////////////////////////////////////////////////////////////////////////////////////////////////////////////
//// PSI ELEMENT ///////////////////////////////////////////////////////////////////////////////////////////////////////
////////////////////////////////////////////////////////////////////////////////////////////////////////////////////////

/**
 * Get the offset where the psi element ends.
 */
fun PsiElement.endOffset(): Int = textOffset + textLength

/**
 * @see [PsiTreeUtil.getChildrenOfType]
 */
fun <T : PsiElement> PsiElement.childrenOfType(clazz: KClass<T>): Collection<T> {
    return PsiTreeUtil.findChildrenOfType(this, clazz.java)
}

/**
 * @see [PsiTreeUtil.getChildrenOfType]
 */
inline fun <reified T : PsiElement> PsiElement.childrenOfType(): Collection<T> = childrenOfType(T::class)

/**
 * Finds the first child of a certain type.
 */
@Suppress("UNCHECKED_CAST")
fun <T : PsiElement> PsiElement.firstChildOfType(clazz: KClass<T>): T? {
    for (child in this.children) {
        if (clazz.java.isAssignableFrom(child.javaClass)) {
            return child as? T
        }

        val first = child.firstChildOfType(clazz)
        if (first != null) {
            return first
        }
    }

    return null
}

/**
 * Finds the last child of a certain type.
 */
@Suppress("UNCHECKED_CAST")
fun <T : PsiElement> PsiElement.lastChildOfType(clazz: KClass<T>): T? {
    val children = this.children
    for (i in children.size - 1 downTo 0) {
        val child = children[i]
        if (child.javaClass.isAssignableFrom(clazz.java)) {
            return child as? T
        }

        return child.firstChildOfType(clazz)
    }

    return null
}

/**
 * @see [PsiTreeUtil.getParentOfType]
 */
fun <T : PsiElement> PsiElement.parentOfType(clazz: KClass<T>): T? = PsiTreeUtil.getParentOfType(this, clazz.java)

/**
 * Checks if the psi element has a parent of a given class.
 */
fun <T : PsiElement> PsiElement.hasParent(clazz: KClass<T>): Boolean = parentOfType(clazz) != null

/**
 * Checks if the psi element is in math mode or not.
 *
 * @return `true` when the element is in math mode, `false` when the element is in no math mode.
 */
<<<<<<< HEAD
fun PsiElement.inMathMode(): Boolean = hasParent(LatexMathContent::class) || inDirectEnvironmentContext(Environment.Context.MATH)
=======
fun PsiElement.inMathContext(): Boolean {
    return hasParent(LatexMathContent::class) || inDirectEnvironmentContext(Environment.Context.MATH)
}
>>>>>>> 0b805dc1

/**
 * @see LatexPsiUtil.getPreviousSiblingIgnoreWhitespace
 */
fun PsiElement.previousSiblingIgnoreWhitespace() = LatexPsiUtil.getPreviousSiblingIgnoreWhitespace(this)

/**
 * @see LatexPsiUtil.getNextSiblingIgnoreWhitespace
 */
fun PsiElement.nextSiblingIgnoreWhitespace() = LatexPsiUtil.getNextSiblingIgnoreWhitespace(this)

/**
 * Finds the next sibling of the element that has the given type.
 *
 * @return The first following sibling of the given type, or `null` when the sibling couldn't be found.
 */
fun <T : PsiElement> PsiElement.nextSiblingOfType(clazz: KClass<T>): T? {
    var sibling: PsiElement? = this
    while (sibling != null) {
        if (clazz.java.isAssignableFrom(sibling::class.java)) {
            @Suppress("UNCHECKED_CAST")
            return sibling as T
        }

        sibling = sibling.nextSibling
    }

    return null
}

/**
 * Finds the previous sibling of the element that has the given type.
 *
 * @return The first previous sibling of the given type, or `null` when the sibling couldn't be found.
 */
fun <T : PsiElement> PsiElement.previousSiblingOfType(clazz: KClass<T>): T? {
    var sibling: PsiElement? = this
    while (sibling != null) {
        if (clazz.java.isAssignableFrom(sibling::class.java)) {
            @Suppress("UNCHECKED_CAST")
            return sibling as T
        }

        sibling = sibling.prevSibling
    }

    return null
}

/**
 * @see LatexPsiUtil.getAllChildren
 */
fun PsiElement.allChildren(): List<PsiElement> = LatexPsiUtil.getAllChildren(this)

/**
 * @see LatexPsiUtil.getChildren
 */
fun PsiElement.allLatexChildren(): List<PsiElement> = LatexPsiUtil.getChildren(this)

/**
 * Finds the `generations`th parent of the psi element.
 */
fun PsiElement.grandparent(generations: Int): PsiElement? {
    var parent: PsiElement = this
    for (i in 1..generations) {
        parent = parent.parent ?: return null
    }
    return parent
}

/**
 * Checks if the psi element has a (grand) parent that matches the given predicate.
 */
inline fun PsiElement.hasParentMatching(maxDepth: Int, predicate: (PsiElement) -> Boolean): Boolean {
    var count = 0
    var parent = this.parent
    while (parent != null && parent !is PsiFile) {
        if (predicate(parent)) {
            return true
        }

        parent = parent.parent

        if (count++ > maxDepth) {
            return false
        }
    }

    return false
}

/**
 * Checks whether the psi element is part of a comment or not.
 */
fun PsiElement.isComment(): Boolean {
    return this is PsiComment || inDirectEnvironmentContext(Environment.Context.COMMENT)
}

/**
 * Checks if the element is in a direct environment.
 *
 * This method does not take nested environments into account. Meaning that only the first parent environment counts.
 */
fun PsiElement.inDirectEnvironment(environmentName: String): Boolean = inDirectEnvironment(listOf(environmentName))

/**
 * Checks if the element is one of certain direct environments.
 *
 * This method does not take nested environments into account. Meaning that only the first parent environment counts.
 */
fun PsiElement.inDirectEnvironment(validNames: Collection<String>): Boolean {
    val environment = parentOfType(LatexEnvironment::class) ?: return false
    val nameText = environment.name() ?: return false
    return validNames.contains(nameText.text)
}

/**
 * Runs the given predicate on the direct environment element of this psi element.
 *
 * @return `true` when the predicate tests `true`, or `false` when there is no direct environment or when the
 *              predicate failed.
 */
inline fun PsiElement.inDirectEnvironmentMatching(predicate: (LatexEnvironment) -> Boolean): Boolean {
    val environment = parentOfType(LatexEnvironment::class) ?: return false
    return predicate(environment)
}

/**
 * Checks if the psi element is a child of `parent`.
 *
 * @return `true` when the element is a child of `parent`, `false` when the element is not a child of `parent` or when
 *          `parent` is `null`
 */
fun PsiElement.isChildOf(parent: PsiElement?): Boolean {
    if (parent == null) {
        return false
    }

    return hasParentMatching(1000) { it == parent }
}

/**
 * Checks if the psi element has a direct environment with the given context.
 */
fun PsiElement.inDirectEnvironmentContext(context: Environment.Context): Boolean {
    val environment = parentOfType(LatexEnvironment::class) ?: return context == Environment.Context.NORMAL
    return inDirectEnvironmentMatching {
        DefaultEnvironment.fromPsi(environment)?.context == context
    }
}

////////////////////////////////////////////////////////////////////////////////////////////////////////////////////////
//// PSI FILE //////////////////////////////////////////////////////////////////////////////////////////////////////////
////////////////////////////////////////////////////////////////////////////////////////////////////////////////////////

/**
 * Get the corresponding document of the PsiFile.
 */
fun PsiFile.document(): Document? = PsiDocumentManager.getInstance(project).getDocument(this)

/**
 * @see [LatexCommandsIndex.getIndexCommands]
 */
fun PsiFile.commandsInFile(): Collection<LatexCommands> = LatexCommandsIndex.getIndexCommands(this)

/**
 * @see [LatexCommandsIndex.getIndexCommandsInFileSet]
 */
fun PsiFile.commandsInFileSet(): Collection<LatexCommands> = LatexCommandsIndex.getIndexCommandsInFileSet(this)

/**
 * @see TexifyUtil.getFileRelativeTo
 */
fun PsiFile.fileRelativeTo(path: String): PsiFile? = TexifyUtil.getFileRelativeTo(this, path)

/**
 * @see TexifyUtil.findLabelsInFileSet
 */
fun PsiFile.labelsInFileSet(): Set<String> = TexifyUtil.findLabelsInFileSet(this)

/**
 * @see TexifyUtil.getReferencedFileSet
 */
fun PsiFile.referencedFiles(): Set<PsiFile> = TexifyUtil.getReferencedFileSet(this)

/**
 * Get the editor of the file if it is currently opened.
 */
fun PsiFile.openedEditor() = FileEditorManager.getInstance(project).selectedTextEditor

////////////////////////////////////////////////////////////////////////////////////////////////////////////////////////
//// LATEX ELEMENTS ////////////////////////////////////////////////////////////////////////////////////////////////////
////////////////////////////////////////////////////////////////////////////////////////////////////////////////////////

/**
 * @see TexifyUtil.getNextCommand
 */
fun LatexCommands.nextCommand(): LatexCommands? = TexifyUtil.getNextCommand(this)

/**
 * @see TexifyUtil.getForcedFirstRequiredParameterAsCommand
 */
fun LatexCommands.forcedFirstRequiredParameterAsCommand(): LatexCommands = TexifyUtil.getForcedFirstRequiredParameterAsCommand(this)

/**
 * @see TexifyUtil.isCommandKnown
 */
fun LatexCommands.isKnown(): Boolean = TexifyUtil.isCommandKnown(this)

/**
 * Get the environment name of a begin/end command.
 *
 * @param element
 *              Either a [LatexBeginCommand] or a [LatexEndCommand]
 */
private fun beginOrEndEnvironmentName(element: PsiElement): String? {
    val children = element.childrenOfType(LatexNormalText::class)
    if (children.isEmpty()) {
        return null
    }

    return children.first().text
}

/**
 * Get the `index+1`th required parameter of the command.
 *
 * @throws IllegalArgumentException When the index is negative.
 */
@Throws(IllegalArgumentException::class)
fun LatexCommands.requiredParameter(index: Int): String? {
    require(index >= 0, { "Index must not be negative" })

    val parameters = requiredParameters
    if (parameters.isEmpty() || index >= parameters.size) {
        return null
    }

    return parameters[index]
}

/**
 * @see TexifyUtil.isEntryPoint
 */
fun LatexBeginCommand.isEntryPoint(): Boolean = TexifyUtil.isEntryPoint(this)

/**
 * Looks up the name of the environment in the required parameter.
 */
fun LatexEnvironment.name(): LatexNormalText? {
    return firstChildOfType(LatexNormalText::class)
}

/**
 * Get the environment name of the begin command.
 */
fun LatexBeginCommand.environmentName(): String? = beginOrEndEnvironmentName(this)

/**
 * Finds the [LatexEndCommand] that matches the begin command.
 */
fun LatexBeginCommand.endCommand(): LatexEndCommand? = nextSiblingOfType(LatexEndCommand::class)

/**
 * Get the environment name of the end command.
 */
fun LatexEndCommand.environmentName(): String? = beginOrEndEnvironmentName(this)

/**
 * Finds the [LatexBeginCommand] that matches the end command.
 */
fun LatexEndCommand.beginCommand(): LatexBeginCommand? = previousSiblingOfType(LatexBeginCommand::class)<|MERGE_RESOLUTION|>--- conflicted
+++ resolved
@@ -30,11 +30,6 @@
 }
 
 /**
- * @see [PsiTreeUtil.getChildrenOfType]
- */
-inline fun <reified T : PsiElement> PsiElement.childrenOfType(): Collection<T> = childrenOfType(T::class)
-
-/**
  * Finds the first child of a certain type.
  */
 @Suppress("UNCHECKED_CAST")
@@ -52,7 +47,6 @@
 
     return null
 }
-
 /**
  * Finds the last child of a certain type.
  */
@@ -86,13 +80,9 @@
  *
  * @return `true` when the element is in math mode, `false` when the element is in no math mode.
  */
-<<<<<<< HEAD
-fun PsiElement.inMathMode(): Boolean = hasParent(LatexMathContent::class) || inDirectEnvironmentContext(Environment.Context.MATH)
-=======
 fun PsiElement.inMathContext(): Boolean {
     return hasParent(LatexMathContent::class) || inDirectEnvironmentContext(Environment.Context.MATH)
 }
->>>>>>> 0b805dc1
 
 /**
  * @see LatexPsiUtil.getPreviousSiblingIgnoreWhitespace
