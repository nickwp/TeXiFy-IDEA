--- conflicted
+++ resolved
@@ -29,33 +29,26 @@
     @Override
     public void setupRootModel(ModifiableRootModel rootModel) throws ConfigurationException {
         final Project project = rootModel.getProject();
-<<<<<<< HEAD
         final LocalFileSystem fileSystem = LocalFileSystem.getInstance();
-=======
->>>>>>> b6154dcb
         final CompilerModuleExtension compilerModuleExtension = rootModel.getModuleExtension(CompilerModuleExtension.class);
         compilerModuleExtension.setExcludeOutput(true);
 
         ContentEntry contentEntry = doAddContentEntry(rootModel);
-<<<<<<< HEAD
         if (contentEntry == null) {
             return;
         }
-=======
-        if (contentEntry != null) {
-            final List<Pair<String, String>> sourcePaths = getSourcePaths();
 
-            for (final Pair<String, String> sourcePath : sourcePaths) {
-                String path = sourcePath.first;
-                new File(path).mkdirs();
-                final VirtualFile sourceRoot = LocalFileSystem.getInstance().refreshAndFindFileByPath(FileUtil.toSystemIndependentName(path));
+        final List<Pair<String, String>> sourcePaths = getSourcePaths();
+        for (final Pair<String, String> sourcePath : sourcePaths) {
+            String path = sourcePath.first;
+            new File(path).mkdirs();
+            final VirtualFile sourceRoot = LocalFileSystem.getInstance().refreshAndFindFileByPath(FileUtil.toSystemIndependentName(path));
 
-                if (sourceRoot != null) {
-                    contentEntry.addSourceFolder(sourceRoot, false, sourcePath.second);
-                    addMainFile(project, path);
-                }
+            if (sourceRoot != null) {
+                contentEntry.addSourceFolder(sourceRoot, false, sourcePath.second);
+                addMainFile(project, path);
             }
->>>>>>> b6154dcb
+        }
 
         // Create source directory.
         for (Pair<String, String> sourcePath : getSourcePaths()) {
@@ -88,7 +81,6 @@
         }
     }
 
-<<<<<<< HEAD
     /**
      * Creates the main.tex file and applies the default file template.
      *
@@ -97,8 +89,6 @@
      * @param path
      *         The directory path of the file (no seperator and no file name).
      */
-=======
->>>>>>> b6154dcb
     private void addMainFile(Project project, String path) {
         final String mainFilePath = path + File.separator + "main.tex";
         final File mainFile = new File(mainFilePath);
@@ -123,14 +113,6 @@
             e.printStackTrace();
             throw new TeXception("Could not apply .tex template to main file.", e);
         }
-<<<<<<< HEAD
-=======
-    }
-
-    @Override
-    public ModuleType getModuleType() {
-        return LatexModuleType.getInstance();
->>>>>>> b6154dcb
     }
 
     private List<Pair<String, String>> getSourcePaths() {
