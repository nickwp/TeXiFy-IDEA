package nl.rubensten.texifyidea.completion

import com.intellij.codeInsight.completion.CompletionContributor
import com.intellij.codeInsight.completion.CompletionType
import com.intellij.patterns.PatternCondition
import com.intellij.patterns.PlatformPatterns
import com.intellij.psi.PsiElement
import com.intellij.util.ProcessingContext
import nl.rubensten.texifyidea.LatexLanguage
import nl.rubensten.texifyidea.lang.LatexMode
import nl.rubensten.texifyidea.lang.LatexNoMathCommand
import nl.rubensten.texifyidea.lang.RequiredFileArgument
import nl.rubensten.texifyidea.psi.*
<<<<<<< HEAD
import nl.rubensten.texifyidea.util.hasParent
import nl.rubensten.texifyidea.util.inDirectEnvironmentContext
=======
import nl.rubensten.texifyidea.util.inMathContext
>>>>>>> 3dd55cfd
import nl.rubensten.texifyidea.util.parentOfType

/**
 * @author Sten Wessel, Ruben Schellekens
 */
open class LatexCompletionContributor : CompletionContributor() {

    init {
        // Math mode
        extend(
                CompletionType.BASIC,
                PlatformPatterns.psiElement(LatexTypes.COMMAND_TOKEN)
                        .inside(LatexMathEnvironment::class.java)
                        .withLanguage(LatexLanguage.INSTANCE),
                LatexCommandProvider(LatexMode.MATH)
        )

        // Math mode inside environments
        extend(
                CompletionType.BASIC,
                PlatformPatterns.psiElement(LatexTypes.COMMAND_TOKEN)
                        .with(object : PatternCondition<PsiElement>(null) {
                            override fun accepts(psiElement: PsiElement, processingContext: ProcessingContext): Boolean {
                                return psiElement.inMathContext()
                            }
                        })
                        .withLanguage(LatexLanguage.INSTANCE),
                LatexCommandProvider(LatexMode.MATH)
        )

        // Normal
        extend(
                CompletionType.BASIC,
                PlatformPatterns.psiElement(LatexTypes.COMMAND_TOKEN)
                        .andNot(PlatformPatterns.psiElement()
                                .inside(LatexMathEnvironment::class.java))
                        .with(object : PatternCondition<PsiElement>(null) {
                            override fun accepts(psiElement: PsiElement, processingContext: ProcessingContext): Boolean {
<<<<<<< HEAD
                                return psiElement.inDirectEnvironmentContext(Environment.Context.NORMAL) ||
                                        !psiElement.hasParent(LatexEnvironment::class)
=======
                                return !psiElement.inMathContext()
>>>>>>> 3dd55cfd
                            }
                        })
                        .withLanguage(LatexLanguage.INSTANCE),
                LatexCommandProvider(LatexMode.NORMAL)
        )

        // DefaultEnvironment names
        extend(
                CompletionType.BASIC,
                PlatformPatterns.psiElement()
                        .inside(LatexRequiredParam::class.java)
                        .inside(LatexBeginCommand::class.java)
                        .withLanguage(LatexLanguage.INSTANCE),
                LatexCommandProvider(LatexMode.ENVIRONMENT_NAME)
        )

        // File names
        extend(
                CompletionType.BASIC,
                PlatformPatterns.psiElement().inside(LatexNormalText::class.java)
                        .inside(LatexRequiredParam::class.java)
                        .with(object : PatternCondition<PsiElement>(null) {
                            override fun accepts(psiElement: PsiElement, processingContext: ProcessingContext): Boolean {
                                val command = LatexPsiUtil.getParentOfType(psiElement, LatexCommands::class.java) ?: return false

                                val name = command.commandToken.text
                                val cmd = LatexNoMathCommand.get(name.substring(1)) ?: return false

                                val args = cmd.getArgumentsOf(RequiredFileArgument::class)
                                return !args.isEmpty()
                            }
                        })
                        .withLanguage(LatexLanguage.INSTANCE),
                LatexFileProvider()
        )

        // Package names
        extend(
                CompletionType.BASIC,
                PlatformPatterns.psiElement().inside(LatexNormalText::class.java)
                        .inside(LatexRequiredParam::class.java)
                        .with(object : PatternCondition<PsiElement>(null) {
                            override fun accepts(psiElement: PsiElement, processingContext: ProcessingContext): Boolean {
                                val command = psiElement.parentOfType(LatexCommands::class) ?: return false
                                val text = command.text
                                return text.startsWith("\\usepackage") || text.startsWith("\\RequirePackage")
                            }
                        })
                        .withLanguage(LatexLanguage.INSTANCE),
                LatexPackageNameProvider
        )
    }
}<|MERGE_RESOLUTION|>--- conflicted
+++ resolved
@@ -11,12 +11,7 @@
 import nl.rubensten.texifyidea.lang.LatexNoMathCommand
 import nl.rubensten.texifyidea.lang.RequiredFileArgument
 import nl.rubensten.texifyidea.psi.*
-<<<<<<< HEAD
-import nl.rubensten.texifyidea.util.hasParent
-import nl.rubensten.texifyidea.util.inDirectEnvironmentContext
-=======
 import nl.rubensten.texifyidea.util.inMathContext
->>>>>>> 3dd55cfd
 import nl.rubensten.texifyidea.util.parentOfType
 
 /**
@@ -55,12 +50,7 @@
                                 .inside(LatexMathEnvironment::class.java))
                         .with(object : PatternCondition<PsiElement>(null) {
                             override fun accepts(psiElement: PsiElement, processingContext: ProcessingContext): Boolean {
-<<<<<<< HEAD
-                                return psiElement.inDirectEnvironmentContext(Environment.Context.NORMAL) ||
-                                        !psiElement.hasParent(LatexEnvironment::class)
-=======
                                 return !psiElement.inMathContext()
->>>>>>> 3dd55cfd
                             }
                         })
                         .withLanguage(LatexLanguage.INSTANCE),
