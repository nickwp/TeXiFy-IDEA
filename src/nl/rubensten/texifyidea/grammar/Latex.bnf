{
    parserClass="nl.rubensten.texifyidea.parser.LatexParser"

    extends="com.intellij.extapi.psi.ASTWrapperPsiElement"

    psiClassPrefix="Latex"
    psiImplClassSuffix="Impl"
    psiPackage="nl.rubensten.texifyidea.psi"
    psiImplPackage="nl.rubensten.texifyidea.psi.impl"

    elementTypeHolderClass="nl.rubensten.texifyidea.psi.LatexTypes"
    elementTypeClass="nl.rubensten.texifyidea.psi.LatexElementType"
    tokenTypeClass="nl.rubensten.texifyidea.psi.LatexTokenType"

    tokens=[
        WHITE_SPACE='regexp:\s+'
        DISPLAY_MATH_START='\['
        DISPLAY_MATH_END='\]'
        INLINE_MATH_START='$'
        INLINE_MATH_END='$'
        BEGIN_TOKEN='\begin'
        END_TOKEN='\end'
        COMMAND_TOKEN='regexp:\\([a-zA-Z]+|.|\n|\r)'
        COMMENT_TOKEN='regexp:%[^\r\n]*'
        STAR='*'
        NORMAL_TEXT_WORD='regexp:[^\s\\{}%\[\]$\(\)]+'
    ]
}



latexFile ::= content*

content ::= no_math_content | math_environment

<<<<<<< HEAD
no_math_content ::= comment | environment | commands | group | open_group | OPEN_PAREN | CLOSE_PAREN | M_OPEN_BRACKET | M_CLOSE_BRACKET | NORMAL_TEXT
=======
no_math_content ::= comment | environment | commands | group | open_group | OPEN_PAREN | CLOSE_PAREN | normal_text
>>>>>>> 2d6537a8

normal_text ::= NORMAL_TEXT_WORD+

environment ::= begin_command environment_content? end_command

environment_content ::= content+

commands ::= COMMAND_TOKEN STAR? parameter*

begin_command ::= BEGIN_TOKEN STAR? parameter*

end_command ::= END_TOKEN STAR? parameter*

parameter ::= optional_param | required_param

optional_param ::= open_group

required_param ::= group

group ::= OPEN_BRACE content* CLOSE_BRACE

open_group ::= OPEN_BRACKET content* CLOSE_BRACKET

comment ::= COMMENT_TOKEN

math_environment ::= inline_math | display_math

inline_math ::= INLINE_MATH_START no_math_content* INLINE_MATH_END

display_math ::= DISPLAY_MATH_START no_math_content* DISPLAY_MATH_END<|MERGE_RESOLUTION|>--- conflicted
+++ resolved
@@ -33,11 +33,7 @@
 
 content ::= no_math_content | math_environment
 
-<<<<<<< HEAD
-no_math_content ::= comment | environment | commands | group | open_group | OPEN_PAREN | CLOSE_PAREN | M_OPEN_BRACKET | M_CLOSE_BRACKET | NORMAL_TEXT
-=======
-no_math_content ::= comment | environment | commands | group | open_group | OPEN_PAREN | CLOSE_PAREN | normal_text
->>>>>>> 2d6537a8
+no_math_content ::= comment | environment | commands | group | open_group | OPEN_PAREN | CLOSE_PAREN | M_OPEN_BRACKET | M_CLOSE_BRACKET | normal_text
 
 normal_text ::= NORMAL_TEXT_WORD+
 
