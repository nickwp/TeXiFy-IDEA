--- conflicted
+++ resolved
@@ -350,11 +350,7 @@
   }
 
   /* ********************************************************** */
-<<<<<<< HEAD
-  // comment | environment | commands | group | open_group | OPEN_PAREN | CLOSE_PAREN | M_OPEN_BRACKET | M_CLOSE_BRACKET | NORMAL_TEXT
-=======
-  // comment | environment | commands | group | open_group | OPEN_PAREN | CLOSE_PAREN | normal_text
->>>>>>> 2d6537a8
+  // comment | environment | commands | group | open_group | OPEN_PAREN | CLOSE_PAREN | M_OPEN_BRACKET | M_CLOSE_BRACKET | normal_text
   public static boolean no_math_content(PsiBuilder b, int l) {
     if (!recursion_guard_(b, l, "no_math_content")) return false;
     boolean r;
@@ -366,13 +362,9 @@
     if (!r) r = open_group(b, l + 1);
     if (!r) r = consumeToken(b, OPEN_PAREN);
     if (!r) r = consumeToken(b, CLOSE_PAREN);
-<<<<<<< HEAD
     if (!r) r = consumeToken(b, M_OPEN_BRACKET);
     if (!r) r = consumeToken(b, M_CLOSE_BRACKET);
-    if (!r) r = consumeToken(b, NORMAL_TEXT);
-=======
     if (!r) r = normal_text(b, l + 1);
->>>>>>> 2d6537a8
     exit_section_(b, l, m, r, false, null);
     return r;
   }
