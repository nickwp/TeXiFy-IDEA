<!--
  ~ The MIT License (MIT)
  ~
  ~ Copyright (c) 2017 Ruben Schellekens, Sten Wessel
  ~
  ~ Permission is hereby granted, free of charge, to any person obtaining a copy
  ~ of this software and associated documentation files (the "Software"), to deal
  ~ in the Software without restriction, including without limitation the rights
  ~ to use, copy, modify, merge, publish, distribute, sublicense, and/or sell
  ~ copies of the Software, and to permit persons to whom the Software is
  ~ furnished to do so, subject to the following conditions:
  ~
  ~ The above copyright notice and this permission notice shall be included in all
  ~ copies or substantial portions of the Software.
  ~
  ~ THE SOFTWARE IS PROVIDED "AS IS", WITHOUT WARRANTY OF ANY KIND, EXPRESS OR
  ~ IMPLIED, INCLUDING BUT NOT LIMITED TO THE WARRANTIES OF MERCHANTABILITY,
  ~ FITNESS FOR A PARTICULAR PURPOSE AND NONINFRINGEMENT. IN NO EVENT SHALL THE
  ~ AUTHORS OR COPYRIGHT HOLDERS BE LIABLE FOR ANY CLAIM, DAMAGES OR OTHER
  ~ LIABILITY, WHETHER IN AN ACTION OF CONTRACT, TORT OR OTHERWISE, ARISING FROM,
  ~ OUT OF OR IN CONNECTION WITH THE SOFTWARE OR THE USE OR OTHER DEALINGS IN THE
  ~ SOFTWARE.
  -->
<idea-plugin url="https://github.com/Ruben-Sten/TeXiFy-IDEA">

    <!-- Plugin information -->
    <id>nl.rubensten.texifyidea</id>
    <name>TeXiFy IDEA</name>
    <version>0.4</version>
    <idea-version since-build="141.0"/>
    <vendor url="https://ruben-sten.github.io/home/index.html">Ruben-Sten</vendor>

    <!-- Dependencies (must be defined to ensure compatibility with other IDEs -->
    <depends>com.intellij.modules.lang</depends>

    <description><![CDATA[
        <p>Plugin for LaTeX support in IntelliJ IDEA.</p>
        <p>
            Note to users: all suggestions/requests/bug reports/kudos/critique/(non-)creative ideas/contributions are
            welcome on the <a href="https://github.com/Ruben-Sten/TeXiFy-IDEA">plugin GitHub page</a>.
        </p>
        ]]></description>

    <!-- Changelog -->
    <change-notes><![CDATA[
        <h1>Beta 0.4</h1>
        <p>
            The fifth installment of the TeXiFy IDEA plugin with as main feature: <em>inspections</em>!
        </p>
        <p><em>Changes</em></p>
        <ul>
            <li>Added heaps of inspections (and quick fixes)</li>
            <li>Added document navigation support for SumatraPDF (Windows only)</li>
            <li>Added quick navigation for labels</li>
            <li>Added word count tool</li>
            <li>Added several insertion actions</li>
            <li>Added toggle star action</li>
            <li>Packages of registered commands get included automatically</li>
            <li>Packages that are required for commands show up in autocomplete</li>
            <li>More math symbols show up in preview of autocomplete</li>
            <li>Extended the default list of commands</li>
        </ul>

        <p><em>Bug fixes</em></p>
        <ul>
            <li>Fixed autocomplete for files not showing up (<a href="https://github.com/Ruben-Sten/TeXiFy-IDEA/issues/87">#87</a>)</li>
            <li>Fixed autocomplete not working backward (<a href="https://github.com/Ruben-Sten/TeXiFy-IDEA/issues/86">#86</a>)</li>
            <li>Fixed NPE related to custom commands in autocomplete (<a href="https://github.com/Ruben-Sten/TeXiFy-IDEA/issues/89">#89</a>)</li>
            <li>Fixed 2nd dollar sign being inserted in comments (<a href="https://github.com/Ruben-Sten/TeXiFy-IDEA/issues/41">#41</a>)</li>
            <li>Fixed failed build in IJ 2017.2 (<a href="https://github.com/Ruben-Sten/TeXiFy-IDEA/issues/80">#80</a>)</li>
            <li>Fixed NPE in run configurations (<a href="https://github.com/Ruben-Sten/TeXiFy-IDEA/issues/82">#82</a>)</li>
            <li>Fixed pdfLaTeX not ending with code 0 (<a href="https://github.com/Ruben-Sten/TeXiFy-IDEA/issues/100">#100</a>)</li>
            <li>Fixed more NPEs</li>
        </ul>

        <p>Full list available on the <a href="https://github.com/Ruben-Sten/TeXiFy-IDEA/releases/tag/b0.4">GitHub
            release page</a>.</p>
        ]]>
    </change-notes>

    <module-components>
    </module-components>

    <!-- Custom actions -->
    <actions>
        <!-- New LaTeX file -->
        <action id="texify.NewFile" class="nl.rubensten.texifyidea.action.NewLatexFileAction">
            <add-to-group group-id="NewGroup" anchor="after" relative-to-action="NewFile" />
        </action>

        <!-- LaTeX commands -->
        <group id="texify.LatexMenu" text="_LaTeX" description="Latex Actions">
            <add-to-group group-id="MainMenu" anchor="after" relative-to-action="CodeMenu" />

            <!-- Toggle Star -->
            <action class="nl.rubensten.texifyidea.action.LatexToggleStarAction" id="texify.ToggleStar" text="Toggle _Star"
                    description="Adds/removes a star from a LaTeX command.">
                <keyboard-shortcut first-keystroke="alt shift 8" keymap="$default" />
            </action>
        </group>

        <!-- Insert: Sectioning -->
        <group id="texify.LatexMenu.Insert.Sectioning" class="nl.rubensten.texifyidea.action.group.InsertSectioningActionGroup" text="_Sectioning" description="Insert sectioning." popup="true">
            <add-to-group group-id="texify.LatexMenu" anchor="first"/>

            <action class="nl.rubensten.texifyidea.action.insert.InsertPartAction" id="texify.insert.sectioning.Part"
                    text="_Part" description="Insert the part command." />
            <action class="nl.rubensten.texifyidea.action.insert.InsertChapterAction" id="texify.insert.sectioning.Chapter"
                    text="_Chapter" description="Insert the chapter command." />
            <action class="nl.rubensten.texifyidea.action.insert.InsertSectionAction" id="texify.insert.sectioning.Section"
                    text="_Section" description="Insert the section command." />
            <action class="nl.rubensten.texifyidea.action.insert.InsertSubSectionAction" id="texify.insert.sectioning.Subsection"
                    text="S_ubsection" description="Insert the subsection command." />
            <action class="nl.rubensten.texifyidea.action.insert.InsertSubSubSectionAction" id="texify.insert.sectioning.Subsubsection"
                    text="Su_bsubsection" description="Insert the subsubsection command." />
            <action class="nl.rubensten.texifyidea.action.insert.InsertParagraphAction" id="texify.insert.sectioning.Paragraph"
                    text="_Paragraph" description="Insert the paragraph command." />
            <action class="nl.rubensten.texifyidea.action.insert.InsertSubParagraphAction" id="texify.insert.sectioning.Subparagraph"
                    text="Subp_aragraph" description="Insert the subparagraph command." />
        </group>

        <!-- Insert: Font Style -->
        <group id="texify.LatexMenu.Insert.FontStyle" class="nl.rubensten.texifyidea.action.group.InsertFontStyleActionGroup" text="_Font Style" description="Insert font style commands." popup="true">
            <add-to-group group-id="texify.LatexMenu" anchor="after" relative-to-action="texify.LatexMenu.Insert.Sectioning" />

            <action class="nl.rubensten.texifyidea.action.insert.InsertBoldfaceAction" id="texify.insert.fontstyle.BoldFace"
                    text="_Bold" description="Insert the command to make text appear bold.">
                <keyboard-shortcut first-keystroke="control alt shift B" keymap="$default" />
            </action>

            <action class="nl.rubensten.texifyidea.action.insert.InsertItalicsAction" id="texify.insert.fontstyle.Italics"
                    text="_Italics" description="Insert the command to make text appear in italics.">
                <keyboard-shortcut first-keystroke="control alt shift I" keymap="$default" />
            </action>

            <action class="nl.rubensten.texifyidea.action.insert.InsertUnderlineAction" id="texify.insert.fontstyle.Underline"
                    text="_Underline" description="Insert the command to underline text.">
                <keyboard-shortcut first-keystroke="control alt shift U" keymap="$default" />
            </action>

            <action class="nl.rubensten.texifyidea.action.insert.InsertOverlineAction" id="texify.insert.fontstyle.Overline"
                    text="_Overline" description="Insert the command to overline text.">
                <keyboard-shortcut first-keystroke="control alt shift O" keymap="$default" />
            </action>

            <action class="nl.rubensten.texifyidea.action.insert.InsertSmallCapsAction" id="texify.insert.fontstyle.SmallCaps"
                    text="Small _capitals" description="Insert the command to underline text.">
                <keyboard-shortcut first-keystroke="control alt shift C" keymap="$default" />
            </action>

            <action class="nl.rubensten.texifyidea.action.insert.InsertTypewriterAction" id="texify.insert.fontstyle.Typewriter"
                    text="_Typewriter (monospace)" description="Insert the command to make text monospace.">
                <keyboard-shortcut first-keystroke="control alt shift T" keymap="$default" />
            </action>

            <action class="nl.rubensten.texifyidea.action.insert.InsertStrikethroughAction" id="texify.insert.fontstyle.Strikethrough"
                    text="_Strikethrough (ulem package)" description="Insert the command to strikethrough text (inclusion of ulem package required).">
                <keyboard-shortcut first-keystroke="control alt shift S" keymap="$default" />
            </action>

            <action class="nl.rubensten.texifyidea.action.insert.InsertSlantedAction" id="texify.insert.fontstyle.Slanted"
                    text="S_lanted" description="Insert the command to make text appear slanted.">
                <keyboard-shortcut first-keystroke="control alt shift L" keymap="$default" />
            </action>
        </group>

        <!-- Analysis -->
        <group id="texify.LatexMenu.Analysis" class="nl.rubensten.texifyidea.action.group.AnalysisActionGroup" text="_Analysis" description="Analyse your documents." popup="true">
            <add-to-group group-id="texify.LatexMenu" anchor="before" relative-to-action="texify.LatexMenu.Sumatra"/>

            <action class="nl.rubensten.texifyidea.action.analysis.WordCountAction" id="texify.analysis.WordCount"
                    text="_Word count" description="Estimate the word count of the currently active .tex file and inclusions.">
                <keyboard-shortcut first-keystroke="control alt W" keymap="$default" />
            </action>
        </group>

        <!-- SumatraPDF -->
        <group id="texify.LatexMenu.Sumatra" class="nl.rubensten.texifyidea.action.group.SumatraActionGroup" text="Sumatra_PDF"
               description="Interact with SumatraPDF." popup="true">
            <add-to-group group-id="texify.LatexMenu" anchor="before" relative-to-action="texify.ToggleStar"/>

            <action class="nl.rubensten.texifyidea.action.sumatra.ForwardSearchAction" id="texify.sumatra.ForwardSearch"
                    text="Go to _line in PDF" description="Find the content on cursor in the PDF.">
                <keyboard-shortcut first-keystroke="control alt shift PERIOD" keymap="$default" />
            </action>
            <action class="nl.rubensten.texifyidea.action.sumatra.ConfigureInverseSearchAction" id="texify.sumatra.ConfigureInverseSearch"
                    text="_Configure inverse search" description="Setup inverse search integration with SumatraPDF and TeXiFy IDEA."/>
        </group>
    </actions>

    <!-- Hooks for plugin functionality -->
    <extensions defaultExtensionNs="com.intellij">
        <!-- Files and project -->
        <moduleType id="LATEX_MODULE_TYPE" implementationClass="nl.rubensten.texifyidea.modules.LatexModuleType"/>
        <fileTypeFactory implementation="nl.rubensten.texifyidea.file.TexifyFileTypeFactory"/>

        <!-- Templates -->
        <internalFileTemplate name="LaTeX Source"/>
        <internalFileTemplate name="LaTeX Package"/>
        <internalFileTemplate name="LaTeX Document class"/>
        <internalFileTemplate name="BibTeX Bibliography"/>

        <fileTemplateGroup implementation="nl.rubensten.texifyidea.templates.LatexTemplatesFactory"/>

        <!-- Live templates -->
        <defaultLiveTemplatesProvider implementation="nl.rubensten.texifyidea.templates.LatexLiveTemplateProvider"/>
        <defaultLiveTemplatesProvider implementation="nl.rubensten.texifyidea.templates.BibtexLiveTemplateProvider"/>
        <liveTemplateContext implementation="nl.rubensten.texifyidea.templates.LatexContext"/>
        <liveTemplateContext implementation="nl.rubensten.texifyidea.templates.BibtexContext"/>

        <!-- Settings -->
        <colorSettingsPage implementation="nl.rubensten.texifyidea.highlighting.LatexColorSettingsPage"/>
        <colorSettingsPage implementation="nl.rubensten.texifyidea.highlighting.BibtexColorSettingsPage"/>

        <!-- Languages -->
        <lang.parserDefinition language="Latex" implementationClass="nl.rubensten.texifyidea.LatexParserDefinition"/>
        <lang.parserDefinition language="Bibtex" implementationClass="nl.rubensten.texifyidea.BibtexParserDefinition"/>
        <lang.syntaxHighlighterFactory language="Latex" implementationClass="nl.rubensten.texifyidea.highlighting.LatexSyntaxHighlighterFactory"/>
        <lang.syntaxHighlighterFactory language="Bibtex" implementationClass="nl.rubensten.texifyidea.highlighting.BibtexSyntaxHighlighterFactory"/>
        <lang.commenter language="Latex" implementationClass="nl.rubensten.texifyidea.editor.LatexCommenter"/>
        <lang.commenter language="Bibtex" implementationClass="nl.rubensten.texifyidea.editor.LatexCommenter"/>
        <lang.braceMatcher language="Latex" implementationClass="nl.rubensten.texifyidea.highlighting.LatexPairedBraceMatcher"/>
        <lang.braceMatcher language="Bibtex" implementationClass="nl.rubensten.texifyidea.highlighting.BibtexPairedBraceMatcher"/>

        <!-- Structure view -->
        <lang.psiStructureViewFactory language="Latex" implementationClass="nl.rubensten.texifyidea.structure.latex.LatexStructureViewFactory"/>
        <lang.psiStructureViewFactory language="Bibtex" implementationClass="nl.rubensten.texifyidea.structure.bibtex.BibtexStructureViewFactory"/>

        <!-- Breadcrumbs -->
        <breadcrumbsInfoProvider implementation="nl.rubensten.texifyidea.structure.latex.LatexBreadcrumbsInfo"/>
        <breadcrumbsInfoProvider implementation="nl.rubensten.texifyidea.structure.bibtex.BibtexBreadcrumbsInfo"/>

        <!-- Project view -->
        <projectViewNodeDecorator implementation="nl.rubensten.texifyidea.project.TeXiFyProjectViewNodeDecorator"/>

        <!-- Editor -->
        <lang.foldingBuilder language="Latex" implementationClass="nl.rubensten.texifyidea.folding.LatexMathSymbolFoldingBuilder"/>
        <lang.foldingBuilder language="Latex" implementationClass="nl.rubensten.texifyidea.folding.LatexEnvironmentFoldingBuilder"/>
        <lang.formatter language="Latex" implementationClass="nl.rubensten.texifyidea.formatting.LatexFormattingModelBuilder"/>
        <lang.formatter language="Bibtex" implementationClass="nl.rubensten.texifyidea.formatting.BibtexFormattingModelBuilder"/>
        <completion.contributor language="Latex" implementationClass="nl.rubensten.texifyidea.completion.TexifyCompletionContributor"/>
        <completion.contributor language="Bibtex" implementationClass="nl.rubensten.texifyidea.completion.TexifyCompletionContributor"/>
        <enterHandlerDelegate implementation="nl.rubensten.texifyidea.insight.LatexEnterBetweenBracesHandler"/>
        <enterHandlerDelegate implementation="nl.rubensten.texifyidea.completion.InsertBibtexTag"/>
        <codeInsight.parameterInfo language="Latex" implementationClass="nl.rubensten.texifyidea.insight.LatexParameterInfoHandler"/>
        <typedHandler implementation="nl.rubensten.texifyidea.highlighting.LatexTypedHandler"/>
        <lookup.charFilter implementation="nl.rubensten.texifyidea.completion.LatexCharFilter" id="latex"/>
        <enterHandlerDelegate implementation="nl.rubensten.texifyidea.editor.InsertEnumerationItem" />
        <typedHandler implementation="nl.rubensten.texifyidea.editor.ShiftTracker" />
        <typedHandler implementation="nl.rubensten.texifyidea.editor.UpDownAutoBracket" />
        <typedHandler implementation="nl.rubensten.texifyidea.editor.BibtexQuoteInsertHandler"/>

        <!-- Line markers -->
        <codeInsight.lineMarkerProvider language="Latex" implementationClass="nl.rubensten.texifyidea.gutter.LatexLineMarkerProvider"/>
        <runLineMarkerContributor language="Latex" implementationClass="nl.rubensten.texifyidea.gutter.LatexCompileGutter"/>

        <!-- Run configurations -->
        <configurationType implementation="nl.rubensten.texifyidea.run.LatexRunConfigurationType"/>
        <runConfigurationProducer implementation="nl.rubensten.texifyidea.run.LatexRunConfigurationProducer"/>

        <!-- Annotators -->
        <annotator language="Latex" implementationClass="nl.rubensten.texifyidea.highlighting.LatexAnnotator"/>
        <annotator language="Bibtex" implementationClass="nl.rubensten.texifyidea.highlighting.BibtexAnnotator"/>

        <!-- Blame -->
        <errorHandler implementation="nl.rubensten.texifyidea.blame.LatexErrorReportSubmitter"/>

        <!-- Index -->
        <stubElementTypeHolder class="nl.rubensten.texifyidea.psi.LatexTypes"/>
        <stubElementTypeHolder class="nl.rubensten.texifyidea.psi.BibtexTypes"/>

        <stubIndex implementation="nl.rubensten.texifyidea.index.LatexCommandsIndex"/>
<<<<<<< HEAD
        <stubIndex implementation="nl.rubensten.texifyidea.index.BibtexIdIndex"/>
=======
        <stubIndex implementation="nl.rubensten.texifyidea.index.LatexIncludesIndex"/>
>>>>>>> 455043f3

        <!-- Documentation -->
        <lang.documentationProvider language="Latex" implementationClass="nl.rubensten.texifyidea.documentation.LatexDocumentationProvider"/>
        <lang.documentationProvider language="Bibtex" implementationClass="nl.rubensten.texifyidea.documentation.BibtexDocumentationProvider"/>

        <!-- Inspections -->
        <spellchecker.support language="Latex" implementationClass="nl.rubensten.texifyidea.inspections.latex.LatexSpellcheckingStrategy"/>

        <localInspection language="Latex" implementationClass="nl.rubensten.texifyidea.inspections.latex.LatexMathOperatorEscapeInspection"
                         groupName="LaTeX" displayName="Non-escaped common math operators"
                         enabledByDefault="true"/>
        <localInspection language="Latex" implementationClass="nl.rubensten.texifyidea.inspections.latex.LatexCommandAlreadyDefinedInspection"
                         groupName="LaTeX" displayName="Command is already defined"
                         enabledByDefault="true"/>
        <localInspection language="Latex" implementationClass="nl.rubensten.texifyidea.inspections.latex.LatexMightBreakTexifyInspection"
                         groupName="LaTeX" displayName="Might break TeXiFy functionality"
                         enabledByDefault="true"/>
        <localInspection language="Latex" implementationClass="nl.rubensten.texifyidea.inspections.latex.LatexUnicodeInspection"
                         groupName="LaTeX" displayName="Unsupported Unicode character"
                         enabledByDefault="true"/>
        <localInspection language="Latex" implementationClass="nl.rubensten.texifyidea.inspections.latex.LatexOverInsteadOfFracInspection"
                         groupName="LaTeX" displayName="Use of \over discouraged"
                         enabledByDefault="true"/>
        <localInspection language="Latex" implementationClass="nl.rubensten.texifyidea.inspections.latex.LatexRedundantEscapeInspection"
                         groupName="LaTeX" displayName="Redundant escape when Unicode is enabled"
                         enabledByDefault="true"/>
        <localInspection language="Latex" implementationClass="nl.rubensten.texifyidea.inspections.latex.LatexMissingDocumentclassInspection"
                         groupName="LaTeX" displayName="Missing documentclass"
                         enabledByDefault="true"/>
        <localInspection language="Latex" implementationClass="nl.rubensten.texifyidea.inspections.latex.LatexMissingDocumentEnvironmentInspection"
                         groupName="LaTeX" displayName="Missing document environment"
                         enabledByDefault="true"/>
        <localInspection language="Latex" implementationClass="nl.rubensten.texifyidea.inspections.latex.LatexTooLargeSectionInspection"
                         groupName="LaTeX" displayName="Too large sections"
                         enabledByDefault="true"/>
        <localInspection language="Latex" implementationClass="nl.rubensten.texifyidea.inspections.latex.LatexPrimitiveStyleInspection"
                         groupName="LaTeX" displayName="TeX styling primitives usage is discouraged"
                         enabledByDefault="true"/>
        <localInspection language="Latex" implementationClass="nl.rubensten.texifyidea.inspections.latex.LatexLineBreakInspection"
                         groupName="LaTeX" displayName="Start sentences on a new line"
                         enabledByDefault="true"/>
        <localInspection language="Latex" implementationClass="nl.rubensten.texifyidea.inspections.latex.LatexNonBreakingSpaceInspection"
                         groupName="LaTeX" displayName="Non-breaking spaces before references"
                         enabledByDefault="true"/>
        <localInspection language="Latex" implementationClass="nl.rubensten.texifyidea.inspections.latex.LatexDiscouragedUseOfDefInspection"
                         groupName="LaTeX" displayName="Discouraged use of \def and \let"
                         enabledByDefault="true"/>
        <localInspection language="Latex" implementationClass="nl.rubensten.texifyidea.inspections.latex.LatexMissingLabelInspection"
                         groupName="LaTeX" displayName="Missing labels"
                         enabledByDefault="true"/>
        <localInspection language="Latex" implementationClass="nl.rubensten.texifyidea.inspections.latex.LatexDuplicateLabelInspection"
                         groupName="LaTeX" displayName="Duplicate labels"
                         enabledByDefault="true"/>
        <localInspection language="Latex" implementationClass="nl.rubensten.texifyidea.inspections.latex.LatexLabelConventionInspection"
                         groupName="LaTeX" displayName="Label conventions"
                         enabledByDefault="true"/>
        <localInspection language="Latex" implementationClass="nl.rubensten.texifyidea.inspections.latex.LatexMissingImportInspection"
                         groupName="LaTeX" displayName="Missing imports"
                         enabledByDefault="true"/>
        <localInspection language="Latex" implementationClass="nl.rubensten.texifyidea.inspections.latex.LatexUnresolvedReferenceInspection"
                         groupName="LaTeX" displayName="Unresolved references"
                         enabledByDefault="true"/>
        <localInspection language="Latex" implementationClass="nl.rubensten.texifyidea.inspections.latex.LatexNonMatchingEnvironmentInspection"
                         groupName="LaTeX" displayName="Non matching environment commands"
                         enabledByDefault="true"/>
        <localInspection language="Latex" implementationClass="nl.rubensten.texifyidea.inspections.latex.LatexEllipsisInspection"
                         groupName="LaTeX" displayName="Ellipsis with ... instead of \ldots or \dots"
                         enabledByDefault="true"/>
        <localInspection language="Latex" implementationClass="nl.rubensten.texifyidea.inspections.latex.LatexAvoidEqnarrayInspection"
                         groupName="LaTeX" displayName="Avoid eqnarray"
                         enabledByDefault="true"/>
        <localInspection language="Latex" implementationClass="nl.rubensten.texifyidea.inspections.latex.LatexSpaceAfterAbbreviationInspection"
                         groupName="LaTeX" displayName="Normal space after abbreviation"
                         enabledByDefault="true"/>
        <localInspection language="Latex" implementationClass="nl.rubensten.texifyidea.inspections.latex.LatexEnDashInspection"
                         groupName="LaTeX" displayName="En dash in number ranges"
                         enabledByDefault="true"/>
        <localInspection language="Latex" implementationClass="nl.rubensten.texifyidea.inspections.latex.LatexSentenceEndWithCapitalInspection"
                         groupName="LaTeX" displayName="End-of-sentence space after sentences ending with capitals"
                         enabledByDefault="true"/>
        <localInspection language="Latex" implementationClass="nl.rubensten.texifyidea.inspections.latex.LatexCdotInspection"
                         groupName="LaTeX" displayName="Use of . instead of \cdot"
                         enabledByDefault="true"/>
        <localInspection language="Latex" implementationClass="nl.rubensten.texifyidea.inspections.latex.LatexXInsteadOfTimesInspection"
                         groupName="LaTeX" displayName="Use of x instead of \times"
                         enabledByDefault="true"/>
        <localInspection language="Latex" implementationClass="nl.rubensten.texifyidea.inspections.latex.LatexGroupedSubSupScriptInspection"
                         groupName="LaTeX" displayName="Grouped superscript and subscript"
                         enabledByDefault="true"/>
        <localInspection language="Latex" implementationClass="nl.rubensten.texifyidea.inspections.latex.LatexRedundantParInspection"
                         groupName="LaTeX" displayName="Redundant use of \par"
                         enabledByDefault="true"/>
        <localInspection language="Latex" implementationClass="nl.rubensten.texifyidea.inspections.latex.LatexNonMatchingIfInspection"
                         groupName="LaTeX" displayName="Open if-then-else control sequence"
                         enabledByDefault="true"/>
        <localInspection language="Latex" implementationClass="nl.rubensten.texifyidea.inspections.latex.LatexQedHereInspection"
                         groupName="LaTeX" displayName="Insert \qedhere in trailing displaymath environment"
                         enabledByDefault="true"/>
        <localInspection language="Latex" implementationClass="nl.rubensten.texifyidea.inspections.latex.LatexExtremeInequalityInspection"
                         groupName="LaTeX" displayName="Use the matching amssymb symbol for extreme inequalities"
                         enabledByDefault="true"/>
        <localInspection language="Latex" implementationClass="nl.rubensten.texifyidea.inspections.latex.LatexFileNotFoundInspection"
                         groupName="LaTeX" displayName="File not found"
                         enabledByDefault="true"/>
        <localInspection language="Latex" implementationClass="nl.rubensten.texifyidea.inspections.latex.LatexInclusionLoopInspection"
                         groupName="LaTeX" displayName="Inclusion loops"
                         enabledByDefault="true"/>
        <localInspection language="Latex" implementationClass="nl.rubensten.texifyidea.inspections.latex.LatexPrimitiveEquationInspection"
                         groupName="LaTeX" displayName="Discouraged use of primitive TeX display math"
                         enabledByDefault="true"/>
        <localInspection language="Latex" implementationClass="nl.rubensten.texifyidea.inspections.latex.LatexCollapseCiteInspection"
                         groupName="LaTeX" displayName="Collapse cite commands"
                         enabledByDefault="true"/>
        <localInspection language="Latex" implementationClass="nl.rubensten.texifyidea.inspections.latex.LatexDiacriticIJInspection"
                         groupName="LaTeX" displayName="Dotless versions of i and j must be used with diacritics"
                         enabledByDefault="true"/>
        <localInspection language="Latex" implementationClass="nl.rubensten.texifyidea.inspections.latex.LatexMultipleIncludesInspection"
                         groupName="LaTeX" displayName="Package has been imported multiple times"
                         enabledByDefault="true"/>
        <localInspection language="Latex" implementationClass="nl.rubensten.texifyidea.inspections.latex.LatexTrimWhitespaceInspection"
                         groupName="LaTeX" displayName="Unnecessary whitespace in section commands"
                         enabledByDefault="true"/>
        <localInspection language="Latex" implementationClass="nl.rubensten.texifyidea.inspections.latex.LatexEncloseWithLeftRightInspection"
                         groupName="LaTeX" displayName="Enclose high commands with \leftX..\rightX"
                         enabledByDefault="true"/>
        <localInspection language="Latex" implementationClass="nl.rubensten.texifyidea.inspections.latex.LatexCiteBeforePeriodInspection"
                         groupName="LaTeX" displayName="Citations must be placed before interpunction"
                         enabledByDefault="true"/>
        <localInspection language="Latex" implementationClass="nl.rubensten.texifyidea.inspections.latex.LatexDuplicateDefinitionInspection"
                         groupName="LaTeX" displayName="Duplicate command definitions"
                         enabledByDefault="true"/>
        <localInspection language="Latex" implementationClass="nl.rubensten.texifyidea.inspections.latex.LatexGatherEquationsInspection"
                         groupName="LaTeX" displayName="Gather equations"
                         enabledByDefault="true"/>
        <localInspection language="Latex" implementationClass="nl.rubensten.texifyidea.inspections.latex.LatexMakeatletterInspection"
                         groupName="LaTeX" displayName="Discouraged use of \makeatletter in tex sources"
                         enabledByDefault="true"/>

        <!-- Intentions -->
        <intentionAction>
            <className>nl.rubensten.texifyidea.intentions.LatexDisplayMathIntention</className>
            <category>LaTeX</category>
            <descriptionDirectoryName>LatexDisplayMath</descriptionDirectoryName>
        </intentionAction>

        <intentionAction>
            <className>nl.rubensten.texifyidea.intentions.LatexMoveSectionToFileIntention</className>
            <category>LaTeX</category>
            <descriptionDirectoryName>LatexMoveSectionToFile</descriptionDirectoryName>
        </intentionAction>

        <intentionAction>
            <className>nl.rubensten.texifyidea.intentions.LatexMoveSelectionToFileIntention</className>
            <category>LaTeX</category>
            <descriptionDirectoryName>LatexMoveSelectionToFile</descriptionDirectoryName>
        </intentionAction>

        <intentionAction>
            <className>nl.rubensten.texifyidea.intentions.LatexUnpackUsepackageIntention</className>
            <category>LaTeX</category>
            <descriptionDirectoryName>LatexUnpackUsepackage</descriptionDirectoryName>
        </intentionAction>

        <intentionAction>
            <className>nl.rubensten.texifyidea.intentions.LatexLeftRightParenthesesIntention</className>
            <category>LaTeX</category>
            <descriptionDirectoryName>LatexLeftRightParentheses</descriptionDirectoryName>
        </intentionAction>

        <intentionAction>
            <className>nl.rubensten.texifyidea.intentions.LatexInlineDisplayToggle</className>
            <category>LaTeX</category>
            <descriptionDirectoryName>LatexInlineDisplayToggle</descriptionDirectoryName>
        </intentionAction>
    </extensions>
</idea-plugin><|MERGE_RESOLUTION|>--- conflicted
+++ resolved
@@ -270,11 +270,8 @@
         <stubElementTypeHolder class="nl.rubensten.texifyidea.psi.BibtexTypes"/>
 
         <stubIndex implementation="nl.rubensten.texifyidea.index.LatexCommandsIndex"/>
-<<<<<<< HEAD
         <stubIndex implementation="nl.rubensten.texifyidea.index.BibtexIdIndex"/>
-=======
         <stubIndex implementation="nl.rubensten.texifyidea.index.LatexIncludesIndex"/>
->>>>>>> 455043f3
 
         <!-- Documentation -->
         <lang.documentationProvider language="Latex" implementationClass="nl.rubensten.texifyidea.documentation.LatexDocumentationProvider"/>
