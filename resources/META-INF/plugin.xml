--- conflicted
+++ resolved
@@ -40,8 +40,6 @@
     ]]>
     </change-notes>
 
-<<<<<<< HEAD
-    <!-- Plugin module components -->
     <module-components>
     </module-components>
 
@@ -54,20 +52,6 @@
         <!-- Files and project -->
         <moduleType id="LATEX_MODULE_TYPE" implementationClass="nl.rubensten.texifyidea.modules.LatexModuleType"/>
         <fileTypeFactory implementation="nl.rubensten.texifyidea.file.LatexFileTypeFactory"/>
-=======
-  <idea-version since-build="141.0"/>
-
-  <extensions defaultExtensionNs="com.intellij">
-    <fileTypeFactory implementation="nl.rubensten.texifyidea.file.LatexFileTypeFactory"/>
-    <lang.parserDefinition language="Latex" implementationClass="nl.rubensten.texifyidea.LatexParserDefinition"/>
-    <lang.syntaxHighlighterFactory language="Latex" implementationClass="nl.rubensten.texifyidea.highlighting.LatexSyntaxHighlighterFactory"/>
-    <lang.commenter language="Latex" implementationClass="nl.rubensten.texifyidea.LatexCommenter"/>
-    <lang.braceMatcher language="Latex" implementationClass="nl.rubensten.texifyidea.highlighting.LatexPairedBraceMatcher"/>
-    <typedHandler implementation="nl.rubensten.texifyidea.highlighting.LatexTypedHandler"/>
-    <colorSettingsPage implementation="nl.rubensten.texifyidea.highlighting.LatexColorSettingsPage"/>
-    <completion.contributor language="Latex" implementationClass="nl.rubensten.texifyidea.completion.LatexCompletionContributor"/>
-    <codeInsight.lineMarkerProvider language="Latex" implementationClass="nl.rubensten.texifyidea.LatexLineMarkerProvider"/>
->>>>>>> 459509be
 
         <!-- Settings -->
         <colorSettingsPage implementation="nl.rubensten.texifyidea.highlighting.LatexColorSettingsPage"/>
@@ -78,18 +62,10 @@
         <lang.commenter language="Latex" implementationClass="nl.rubensten.texifyidea.LatexCommenter"/>
         <lang.braceMatcher language="Latex" implementationClass="nl.rubensten.texifyidea.highlighting.LatexPairedBraceMatcher"/>
 
-<<<<<<< HEAD
         <!-- Editor -->
         <completion.contributor language="Latex" implementationClass="nl.rubensten.texifyidea.completion.LatexCompletionContributor"/>
         <lang.foldingBuilder language="Latex" implementationClass="nl.rubensten.texifyidea.folding.LatexMathSymbolFoldingBuilder"/>
         <typedHandler implementation="nl.rubensten.texifyidea.highlighting.LatexTypedHandler"/>
-=======
-    <configurationType implementation="nl.rubensten.texifyidea.run.LatexRunConfigurationType"/>
-
-    <!-- Annotators -->
-    <annotator language="Latex" implementationClass="nl.rubensten.texifyidea.highlighting.LatexAnnotator"/>
-  </extensions>
->>>>>>> 459509be
 
         <!-- Line markers -->
         <codeInsight.lineMarkerProvider language="Latex" implementationClass="nl.rubensten.texifyidea.gutter.LatexLineMarkerProvider"/>
