--- conflicted
+++ resolved
@@ -142,13 +142,10 @@
 
         <!-- Annotators -->
         <annotator language="Latex" implementationClass="nl.rubensten.texifyidea.highlighting.LatexAnnotator"/>
-<<<<<<< HEAD
 
         <!-- Blame -->
         <errorHandler implementation="nl.rubensten.texifyidea.blame.LatexErrorReportSubmitter"/>
   </extensions>
-=======
->>>>>>> 1d4b383f
 
         <!-- Stubs -->
         <stubElementTypeHolder class="nl.rubensten.texifyidea.psi.LatexTypes"/>
